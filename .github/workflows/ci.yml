name: CI

on:
  push:
    branches: [ main ]
  pull_request:
    branches: [ main ]

jobs:
  tests:
    runs-on: ubuntu-latest
<<<<<<< HEAD
    strategy:
      matrix:
        python-version: ['3.10', '3.11']

=======
>>>>>>> 0178927c
    steps:
      - uses: actions/checkout@v4

      - name: Set up Python
        uses: actions/setup-python@v4
        with:
          python-version: '3.11'

      - name: Install dependencies
        run: |
          python -m pip install --upgrade pip
          if [ -f requirements.txt ]; then pip install -r requirements.txt; fi
          if [ -f requirements-dev.txt ]; then pip install -r requirements-dev.txt; fi

      - name: Run tests
        run: |
<<<<<<< HEAD
          pytest -q tests/test_ui_template_usage.py tests/unit/test_multi_glyph_selection.py tests/unit/test_display_name_normalizer.py
=======
          pytest -q
name: CI - Edge Functions Tests

on:
  push:
    branches: [ main, chore/**, feat/**, fix/** ]
  pull_request:
    branches: [ main ]

jobs:
  test:
    name: Run edge function tests
    runs-on: ubuntu-latest
    env:
      # Supply these as GitHub repository secrets for protected credentials
      SUPABASE_URL: ${{ secrets.SUPABASE_URL }}
      SUPABASE_ANON_KEY: ${{ secrets.SUPABASE_ANON_KEY }}
      SUPABASE_SERVICE_ROLE_KEY: ${{ secrets.SUPABASE_SERVICE_ROLE_KEY }}
      PROJECT_SERVICE_ROLE_KEY: ${{ secrets.PROJECT_SERVICE_ROLE_KEY }}
      SUPABASE_AUTH_URL: ${{ secrets.SUPABASE_AUTH_URL }}
      SUPABASE_FUNCTION_URL: ${{ secrets.SUPABASE_FUNCTION_URL }}
      OPENAI_API_KEY: ${{ secrets.OPENAI_API_KEY }}

    steps:
      - name: Checkout
        uses: actions/checkout@v4

- name: Set up Python
  uses: actions/setup-python@v4
  with:
    python-version: '3.11'

- name: Install dependencies
  run: |
    python -m pip install --upgrade pip
    pip install -r requirements-dev.txt

- name: Run pytest
  env:
    # Make sure tests pick up secrets from workflow env
    SUPABASE_URL: ${{ secrets.SUPABASE_URL }}
    SUPABASE_ANON_KEY: ${{ secrets.SUPABASE_ANON_KEY }}
    SUPABASE_SERVICE_ROLE_KEY: ${{ secrets.SUPABASE_SERVICE_ROLE_KEY }}
    PROJECT_SERVICE_ROLE_KEY: ${{ secrets.PROJECT_SERVICE_ROLE_KEY }}
    SUPABASE_AUTH_URL: ${{ secrets.SUPABASE_AUTH_URL }}
    SUPABASE_FUNCTION_URL: ${{ secrets.SUPABASE_FUNCTION_URL }}
    OPENAI_API_KEY: ${{ secrets.OPENAI_API_KEY }}
  run: |
    # Run only the tests folder to keep the job focused and fast.
    pytest -q supabase/tests
>>>>>>> 0178927c
<|MERGE_RESOLUTION|>--- conflicted
+++ resolved
@@ -9,13 +9,6 @@
 jobs:
   tests:
     runs-on: ubuntu-latest
-<<<<<<< HEAD
-    strategy:
-      matrix:
-        python-version: ['3.10', '3.11']
-
-=======
->>>>>>> 0178927c
     steps:
       - uses: actions/checkout@v4
 
@@ -32,9 +25,6 @@
 
       - name: Run tests
         run: |
-<<<<<<< HEAD
-          pytest -q tests/test_ui_template_usage.py tests/unit/test_multi_glyph_selection.py tests/unit/test_display_name_normalizer.py
-=======
           pytest -q
 name: CI - Edge Functions Tests
 
@@ -84,5 +74,4 @@
     OPENAI_API_KEY: ${{ secrets.OPENAI_API_KEY }}
   run: |
     # Run only the tests folder to keep the job focused and fast.
-    pytest -q supabase/tests
->>>>>>> 0178927c
+    pytest -q supabase/tests