--- conflicted
+++ resolved
@@ -11,10 +11,7 @@
 
 import requests
 import uvicorn
-<<<<<<< HEAD
-=======
 # from admin_router import admin_router  # Temporarily commented for testing
->>>>>>> d2f4cbfe
 from dotenv import load_dotenv
 from fastapi import FastAPI, HTTPException, Request
 from fastapi.middleware.cors import CORSMiddleware
@@ -68,12 +65,7 @@
     return response
 
 # Include routers
-<<<<<<< HEAD
-# Note: admin_router commented out - not needed for main functionality
-# app.include_router(admin_router)
-=======
 # app.include_router(admin_router)  # Temporarily commented for testing
->>>>>>> d2f4cbfe
 
 # Debug route to check what routes are registered
 
@@ -81,7 +73,7 @@
 @app.get("/debug/routes")
 async def debug_routes():
     """Debug endpoint to see all registered routes"""
-    return {"total_routes": len(app.routes)}
+    return {"admin_router_included": "admin_router" in str(app.routes), "total_routes": len(app.routes)}
 
 # Static files and templates
 app.mount("/static", StaticFiles(directory="static"), name="static")
