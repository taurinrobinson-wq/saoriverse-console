"""
Conversation Management Module

Handles:
- Conversation persistence to Supabase
- Auto-naming conversations based on first message
- Loading previous conversations
- Renaming/deleting conversations
- Session state management
"""

import json
import logging
import os
from datetime import datetime
from typing import Dict, List, Optional, Tuple
import re
import base64

try:
    import requests
except Exception:
    requests = None

# Import Streamlit if available. If not, provide a minimal stub so that
# static import checks or CLI tools can import this module without having
# Streamlit installed. The real Streamlit will be used at runtime when
# the app runs in its proper environment.
import streamlit as st

logger = logging.getLogger(__name__)


def _mask_key(key: Optional[str]) -> str:
    """Return a masked representation of a key for safe logging.

    Shows only leading/trailing characters with middle elided so logs
    can help debug which key is being used without revealing secrets.
    """
    try:
        if not key:
            return "<none>"
        s = str(key)
        # If it contains spaces (e.g. 'Bearer <token>'), mask the token part
        if ' ' in s:
            parts = s.split(' ', 1)
            prefix = parts[0]
            token = parts[1]
            if len(token) <= 8:
                tmask = token[:2] + '...' + token[-2:]
            else:
                tmask = token[:4] + '...' + token[-4:]
            return f"{prefix} {tmask}"
        if len(s) <= 8:
            return s[:2] + '...' + s[-2:]
        return s[:4] + '...' + s[-4:]
    except Exception:
        return "<masked>"


def generate_conversation_title(message: str, max_length: int = 35) -> str:
    """
    Simple conversation title: today's date + short summary (<= max_length).

    This is intentionally lightweight and deterministic so titles are
    easy to read and auditable. Used in place of the earlier glyph-based
    auto-naming.
    """
    try:
        if not message or not isinstance(message, str):
            return datetime.now().strftime('%Y-%m-%d')
        # Take first sentence/clause
        parts = re.split(r'[\.\n\?!]', message.strip(), maxsplit=1)
        summary = parts[0].strip() if parts else message.strip()
        summary = re.sub(r"\s+", ' ', summary)
        if len(summary) > max_length:
            summary = summary[: max_length - 1].rstrip() + '…'
        date_str = datetime.now().strftime('%Y-%m-%d')
        title = f"{date_str} — {summary}"

        # [title-audit patch] Log a masked preview of the original message
        try:
            preview = re.sub(r"\s+", ' ', (message or '').strip())
            if len(preview) > 120:
                preview = preview[:117].rstrip() + '...'
            # Avoid logging full user content in raw form; show a preview only
            logger.info("Generated conversation title: %s | preview: %s",
                        title, preview)
        except Exception:
            # Non-fatal audit logging failure
            logger.debug(
                "Generated conversation title (logging preview failed): %s", title)

        return title
    except Exception:
        return datetime.now().strftime('%Y-%m-%d')


def generate_auto_name_with_glyphs(first_message: str, max_length: int = 50) -> Tuple[str, List[str]]:
    """
    Backwards-compatible wrapper: return (date + short summary, []).
    Glyph detection intentionally disabled; return empty glyph list.
    """
    title = generate_conversation_title(first_message, max_length=35)
    logger.debug("generate_auto_name_with_glyphs -> %s", title)
    return title, []


def generate_auto_name(first_message: str, first_name: Optional[str] = None, max_length: int = 50) -> str:
    """
    Simple wrapper that returns the date + short summary title.
    Signature preserved for compatibility.
    """
    title, _ = generate_auto_name_with_glyphs(first_message, max_length)
    return title


def _generate_traditional_name(first_message: str, max_length: int = 50) -> str:
    """
    Traditional conversation naming fallback.
    """
    # Clean the text
    text = first_message.strip()[:100]

    # Remove common phrases
    phrases_to_remove = [
        r'i\s+(?:feel|think|believe|know|want|need)\s+',
        r'(?:can|could|would|should|do)\s+you\s+',
        r'(?:what|how|why|when|where)\s+(?:about|is|are|do|does)\s+',
    ]

    for phrase in phrases_to_remove:
        text = re.sub(phrase, '', text, flags=re.IGNORECASE)

    # Extract first meaningful sentence/phrase
    sentences = text.split('. ')
    if sentences:
        title = sentences[0]
    else:
        title = text

    # Clean up and limit length
    title = title.strip()
    if len(title) > max_length:
        # Truncate and add ellipsis
        title = title[:max_length-3] + "..."

    # Capitalize properly
    title = title[0].upper() + title[1:] if len(title) > 1 else title.upper()

    return title


class ConversationManager:
    """Manages conversation persistence and retrieval."""

    def __init__(self, user_id: str, supabase_url: Optional[str] = None, supabase_key: Optional[str] = None):
        self.user_id = user_id
<<<<<<< HEAD
        self.supabase_url = supabase_url or st.secrets.get(
            "supabase", {}).get("url")

        # Try to get service role key first (bypasses RLS), then fall back to regular key
        service_role_key = (
            supabase_key or
            st.secrets.get("supabase", {}).get("service_role_key") or
            st.secrets.get("supabase", {}).get("service_role") or
            os.getenv("SUPABASE_SERVICE_ROLE_KEY") or
            st.secrets.get("supabase", {}).get("key")  # fallback to anon key
        )
        self.supabase_key = service_role_key
=======
        # Prefer explicit args, then environment variables, then Streamlit secrets.
        self.supabase_url = (
            supabase_url
            or os.environ.get("SUPABASE_URL")
            or st.secrets.get("supabase", {}).get("url")
        )
        # Support both a service role key (preferred for server-side writes)
        # and the regular SUPABASE_KEY used in some deployments.
        self.supabase_key = (
            supabase_key
            or os.environ.get("SUPABASE_SERVICE_ROLE_KEY")
            or os.environ.get("SUPABASE_KEY")
            or st.secrets.get("supabase", {}).get("key")
        )
>>>>>>> d2f4cbfe
        self.base_url = self._normalize_supabase_url(
            self.supabase_url) if self.supabase_url else None

    def _normalize_supabase_url(self, url: str) -> str:
        """Extract base Supabase URL from function URL if needed."""
        if not url:
            return ""
        url = url.rstrip('/')
        if '/functions/' in url:
            return url.split('/functions/')[0]
        return url

    def _get_headers(self) -> Dict:
        """Get headers for Supabase API requests."""
        # Prefer using a stable anon/service key for the `apikey` header and
        # use a service role key for Authorization when available. If only a
        # user JWT is present in session state, fall back to that for
        # Authorization while leaving `apikey` as the anon key (that's the
        # recommended supabase pattern for browser-like requests).
        try:
            anon_key = None
            try:
                anon_key = st.secrets.get('supabase', {}).get('key')
            except Exception:
                anon_key = None

            # Fallback to environment variable if streamlit secrets are not used
            if not anon_key:
                anon_key = os.getenv(
                    'SUPABASE_ANON_KEY') or os.getenv('SUPABASE_KEY')

            # Determine auth token: prefer service role (self.supabase_key),
            # otherwise fall back to a user JWT in session state, then anon_key.
            auth_token = self.supabase_key or st.session_state.get(
                'user_jwt_token') if hasattr(st, 'session_state') else None
            if not auth_token:
                auth_token = anon_key

            headers = {
                'Content-Type': 'application/json',
                'apikey': anon_key or auth_token,
                'Authorization': f'Bearer {auth_token}' if auth_token else '',
                'Prefer': 'return=representation'
            }
            return headers
        except Exception:
            # Best-effort fallback
            return {
                'Content-Type': 'application/json',
                'apikey': self.supabase_key,
                'Authorization': f'Bearer {self.supabase_key}',
                'Prefer': 'return=representation'
            }

    def _extract_user_id_from_jwt(self, auth_value: Optional[str]) -> Optional[str]:
        """Try to extract a user id from a JWT-like token without verification.

        Looks for common claims like 'sub', 'user_id', or 'uid' in the token payload.
        This is best-effort and used only as a fallback when session user_id
        isn't available.
        """
        try:
            if not auth_value:
                return None
            # Strip Bearer prefix if present
            token = auth_value.split(
                ' ', 1)[1] if ' ' in auth_value else auth_value
            if '.' not in token:
                return None
            # JWT payload is the middle segment
            parts = token.split('.')
            if len(parts) < 2:
                return None
            payload_b64 = parts[1]
            # Fix padding
            rem = len(payload_b64) % 4
            if rem:
                payload_b64 += '=' * (4 - rem)
            decoded = base64.urlsafe_b64decode(payload_b64.encode('utf-8'))
            payload = json.loads(decoded.decode('utf-8'))
            # Common claim names
            for k in ('sub', 'user_id', 'uid', 'id'):
                if k in payload and payload.get(k):
                    return str(payload.get(k))
            # Try email as fallback (not ideal but better than nothing)
            if payload.get('email'):
                return str(payload.get('email'))
        except Exception:
            return None
        return None

    def _get_effective_user_id(self, headers: Dict) -> Optional[str]:
        """Resolve the user id to use when saving/loading conversations.

        Priority:
        1. Explicit `self.user_id` passed to the manager
        2. `st.session_state['user_id']` if available
        3. Extract from Authorization/apikey JWT payload (best-effort)
        """
        # 1. Explicit
        if self.user_id:
            return self.user_id

        # 2. Session state
        try:
            if hasattr(st, 'session_state') and st.session_state.get('user_id'):
                return st.session_state.get('user_id')
        except Exception:
            pass

        # 3. Try to extract from headers (Authorization or apikey)
        try:
            auth = headers.get('Authorization') or headers.get('apikey')
            if auth:
                uid = self._extract_user_id_from_jwt(auth)
                if uid:
                    return uid
        except Exception:
            pass

        return None

    def save_conversation(self, conversation_id: str, title: str, messages: List[Dict],
                          processing_mode: str = "hybrid", auto_name: Optional[str] = None,
                          custom_name: Optional[str] = None, glyphs_triggered: Optional[List[str]] = None) -> Tuple[bool, str]:
        """
        Save or update a conversation to Supabase.

        Args:
            conversation_id: Unique conversation identifier
            title: Legacy title field (for backward compatibility)
            messages: List of conversation messages
            processing_mode: AI processing mode
            auto_name: Auto-generated glyph-based name
            custom_name: User-provided custom name (overrides auto_name)
            glyphs_triggered: List of emotional glyphs detected

        Returns: (success: bool, message: str)
        """
        if not self.base_url or not self.supabase_key:
            return False, "Supabase not configured"

        if not requests:
            return False, "Requests library not available"

        try:
            # Build headers and determine effective user id before saving
            conv_url = f"{self.base_url}/rest/v1/conversations"
            headers = self._get_headers()
            effective_user_id = self._get_effective_user_id(headers)
            if not effective_user_id:
                logger.error("No user_id available for conversation save (self.user_id=%s, session=%s)",
                             self.user_id, getattr(st, 'session_state', {}).get('user_id', None) if hasattr(st, 'session_state') else None)
                return False, "Failed to save conversation: user_id is missing"

            # Ensure we always provide a non-null title (DB requires title NOT NULL).
            # Prefer explicit `title`, then `auto_name`, then generate from first message.
            try:
                generated_auto = auto_name or (generate_auto_name(messages[0].get('content') if messages else '',
                                                                  st.session_state.get('first_name') if hasattr(st, 'session_state') else None))
            except Exception:
                generated_auto = auto_name or (messages[0].get(
                    'content')[:50] if messages else 'New Conversation')

            chosen_title = title or generated_auto or 'New Conversation'

            conv_payload = {
                'user_id': effective_user_id,
                'conversation_id': conversation_id,
                'title': chosen_title,
                'auto_name': generated_auto,
                'custom_name': custom_name,
                'glyphs_triggered': glyphs_triggered or [],
                'processing_mode': processing_mode,
                'message_count': len(messages),
                'updated_at': datetime.now().isoformat(),
                'first_message': messages[0]['content'] if messages else None
            }

            # Upsert conversation metadata using Supabase REST `on_conflict`
            # so that writes are idempotent and avoid 409 duplicate-key errors.
            try:
                logger.info("Upserting conversation metadata to %s apikey=%s Authorization=%s",
                            conv_url, _mask_key(headers.get('apikey')), _mask_key(headers.get('Authorization')))
            except Exception:
                pass

            # Prepare headers to request merged-duplicate resolution. Combine
            # return representation with merge instruction so we still get back
            # the inserted/updated representation when available.
            headers_upsert = dict(headers)
            prefer_old = headers_upsert.get('Prefer')
            if prefer_old:
                headers_upsert['Prefer'] = f"{prefer_old}, resolution=merge-duplicates"
            else:
                headers_upsert['Prefer'] = 'return=representation, resolution=merge-duplicates'

            # Use on_conflict to specify the unique key columns for upsert.
            try:
                conv_response = requests.post(
                    conv_url,
                    headers=headers_upsert,
                    params={'on_conflict': 'user_id,conversation_id'},
                    json=[conv_payload],
                    timeout=10
                )
            except Exception as e:
                logger.exception(
                    "Network error when upserting conversation metadata: %s", e)
                return False, f"Failed to save conversation metadata: {str(e)}"

            if conv_response.status_code not in (200, 201):
                error_detail = conv_response.text if conv_response.text else "No error detail"
                logger.error(
                    f"Failed to upsert conversation metadata: HTTP {conv_response.status_code}, {error_detail}")

                # If we received a 401, try a conservative retry using the user's
                # JWT (if present) and the anon key as `apikey`.
                try:
                    if conv_response.status_code == 401:
                        user_jwt = None
                        try:
                            user_jwt = st.session_state.get('user_jwt_token') if hasattr(
                                st, 'session_state') else None
                        except Exception:
                            user_jwt = None

                        # Only attempt retry if we have a user JWT
                        if user_jwt:
                            # Build anon_key fallback
                            anon_key = None
                            try:
                                anon_key = st.secrets.get(
                                    'supabase', {}).get('key')
                            except Exception:
                                anon_key = None
                            if not anon_key:
                                anon_key = os.getenv(
                                    'SUPABASE_ANON_KEY') or os.getenv('SUPABASE_KEY')

                            retry_headers = {
                                'Content-Type': 'application/json',
                                'apikey': anon_key or '',
                                'Authorization': f'Bearer {user_jwt}',
                                'Prefer': 'return=representation'
                            }
                            try:
                                logger.info("Retrying conversation metadata upsert with user JWT apikey=%s Authorization=%s",
                                            _mask_key(retry_headers.get('apikey')), _mask_key(retry_headers.get('Authorization')))
                                retry_resp = requests.post(
                                    conv_url, headers=retry_headers, params={'on_conflict': 'user_id,conversation_id'}, json=[
                                        conv_payload], timeout=8
                                )
                                if retry_resp.status_code in (200, 201):
                                    logger.info(
                                        "Retry with user JWT succeeded for conversation metadata")
                                else:
                                    logger.error("Retry with user JWT also failed: HTTP %s %s", retry_resp.status_code, getattr(
                                        retry_resp, 'text', ''))
                                    return False, f"Failed to save conversation metadata (HTTP {conv_response.status_code}): {error_detail}"
                            except Exception:
                                # If retry fails at network level, surface original error
                                return False, f"Failed to save conversation metadata (HTTP {conv_response.status_code}): {error_detail}"
                        else:
                            return False, f"Failed to save conversation metadata (HTTP {conv_response.status_code}): {error_detail}"
                    else:
                        return False, f"Failed to save conversation metadata (HTTP {conv_response.status_code}): {error_detail}"
                except Exception:
                    return False, f"Failed to save conversation metadata (HTTP {conv_response.status_code}): {error_detail}"

            # Then, save individual messages to conversation_messages table
            msg_url = f"{self.base_url}/rest/v1/conversation_messages"
            msg_payloads = []
            for msg in messages:
                msg_payload = {
                    'user_id': effective_user_id,
                    'conversation_id': conversation_id,
                    'role': msg.get('role', ''),
                    'message': msg.get('content', ''),
                    # Prefer an explicit first_name on the message (UI may include it),
                    # otherwise fall back to session state's first_name or username.
                    'first_name': msg.get('first_name') or (st.session_state.get('first_name') if hasattr(st, 'session_state') else None) or (st.session_state.get('username') if hasattr(st, 'session_state') else None),
                    'timestamp': datetime.now().isoformat()
                }
                msg_payloads.append(msg_payload)

            if msg_payloads:
                # Masked debug logging to help trace which credentials are used
                try:
                    headers_msg = self._get_headers()
                    logger.info("Saving conversation messages to %s apikey=%s Authorization=%s",
                                msg_url, _mask_key(headers_msg.get('apikey')), _mask_key(headers_msg.get('Authorization')))
                except Exception:
                    pass

                msg_response = requests.post(
                    msg_url,
                    headers=headers_msg,
                    json=msg_payloads,
                    timeout=10
                )

                if msg_response.status_code not in (200, 201):
                    error_detail = msg_response.text if msg_response.text else "No error detail"
                    logger.error(
                        f"Failed to save messages: HTTP {msg_response.status_code}, {error_detail}")

                    # Retry messages on 401 using user JWT if available (best-effort)
                    try:
                        if msg_response.status_code == 401:
                            user_jwt = None
                            try:
                                user_jwt = st.session_state.get('user_jwt_token') if hasattr(
                                    st, 'session_state') else None
                            except Exception:
                                user_jwt = None

                            if user_jwt:
                                anon_key = None
                                try:
                                    anon_key = st.secrets.get(
                                        'supabase', {}).get('key')
                                except Exception:
                                    anon_key = None
                                if not anon_key:
                                    anon_key = os.getenv(
                                        'SUPABASE_ANON_KEY') or os.getenv('SUPABASE_KEY')

                                retry_headers_msg = {
                                    'Content-Type': 'application/json',
                                    'apikey': anon_key or '',
                                    'Authorization': f'Bearer {user_jwt}',
                                    'Prefer': 'return=representation'
                                }
                                try:
                                    logger.info("Retrying message save with user JWT apikey=%s Authorization=%s",
                                                _mask_key(retry_headers_msg.get('apikey')), _mask_key(retry_headers_msg.get('Authorization')))
                                    retry_msg_resp = requests.post(
                                        msg_url, headers=retry_headers_msg, json=msg_payloads, timeout=8
                                    )
                                    if retry_msg_resp.status_code in (200, 201):
                                        logger.info(
                                            "Retry with user JWT succeeded for conversation messages")
                                    else:
                                        logger.error("Retry with user JWT also failed for messages: HTTP %s %s",
                                                     retry_msg_resp.status_code, getattr(retry_msg_resp, 'text', ''))
                                        return False, f"Failed to save messages (HTTP {msg_response.status_code}): {error_detail}"
                                except Exception:
                                    return False, f"Failed to save messages (HTTP {msg_response.status_code}): {error_detail}"
                            else:
                                return False, f"Failed to save messages (HTTP {msg_response.status_code}): {error_detail}"
                        else:
                            return False, f"Failed to save messages (HTTP {msg_response.status_code}): {error_detail}"
                    except Exception:
                        return False, f"Failed to save messages (HTTP {msg_response.status_code}): {error_detail}"

            # On success, update session state so UI can immediately select
            # and display the newly created conversation without an extra step.
            try:
                # Determine display name for UI: prefer custom_name -> auto_name -> title
                display_name = (custom_name or conv_payload.get(
                    'auto_name') or conv_payload.get('title') or 'Untitled Conversation')
                if hasattr(st, 'session_state'):
                    # Set current conversation identifiers so the sidebar shows selection
                    st.session_state['current_conversation_id'] = conversation_id
                    st.session_state['selected_conversation'] = conversation_id
                    st.session_state['conversation_title'] = display_name
                    # Mark conversation as named so auto-naming doesn't run again
                    st.session_state['conversation_named'] = True
            except Exception:
                # Non-fatal: if session_state isn't available or writable, continue
                pass

            return True, "Conversation saved successfully"

        except Exception as e:
            logger.error(f"Error saving conversation: {e}")
            return False, f"Error saving conversation: {str(e)}"

    def load_conversations(self) -> List[Dict]:
        """
        Load all conversations for the user from Supabase.

        Returns: List of conversations with id, title, updated_at, message_count, messages
        """
        if not self.base_url or not self.supabase_key:
            return []

        if not requests:
            return []

        try:
            # First, load conversation metadata
            conv_url = f"{self.base_url}/rest/v1/conversations"
            conv_params = {
                'select': 'conversation_id,title,auto_name,custom_name,glyphs_triggered,processing_mode,message_count,updated_at,created_at',
                'user_id': f'eq.{self.user_id}',
                'archived': 'eq.false',
                'order': 'updated_at.desc',
                'limit': '100'
            }

            conv_response = requests.get(
                conv_url,
                headers=self._get_headers(),
                params=conv_params,
                timeout=10
            )

            if conv_response.status_code != 200:
                return []

            conversations = conv_response.json()
            if not isinstance(conversations, list):
                return []

            # For each conversation, load its messages
            for conv in conversations:
                conv_id = conv['conversation_id']
                msg_url = f"{self.base_url}/rest/v1/conversation_messages"
                msg_params = {
                    'select': 'role,message,first_name,timestamp',
                    'conversation_id': f'eq.{conv_id}',
                    'user_id': f'eq.{self.user_id}',
                    'order': 'timestamp.asc'
                }

                msg_response = requests.get(
                    msg_url,
                    headers=self._get_headers(),
                    params=msg_params,
                    timeout=10
                )

                if msg_response.status_code == 200:
                    messages = msg_response.json()
                    # Convert to the expected format
                    conv['messages'] = [
                        {
                            'role': msg['role'],
                            'content': msg['message'],
                            'first_name': msg.get('first_name')
                        }
                        for msg in messages
                    ]
                else:
                    conv['messages'] = []

                # Ensure glyphs_triggered is a list
                if not isinstance(conv.get('glyphs_triggered'), list):
                    conv['glyphs_triggered'] = []

                # Backward compatibility shim: translate any legacy "ai_preferred"
                # processing_mode values into the new representation where
                # processing_mode='hybrid' and prefer_ai=True.
                pm = conv.get('processing_mode')
                if pm == 'ai_preferred':
                    conv['processing_mode'] = 'hybrid'
                    conv['prefer_ai'] = True

            return conversations

        except Exception as e:
            logger.debug(f"Error loading conversations: {e}")
            return []

    def load_conversation(self, conversation_id: str) -> Optional[Dict]:
        """
        Load a specific conversation from Supabase.

        Returns: Dict with conversation data or None if not found
        """
        if not self.base_url or not self.supabase_key:
            return None

        if not requests:
            return None

        try:
            # Load conversation metadata
            conv_url = f"{self.base_url}/rest/v1/conversations"
            conv_params = {
                'conversation_id': f'eq.{conversation_id}',
                'user_id': f'eq.{self.user_id}'
            }

            conv_response = requests.get(
                conv_url,
                headers=self._get_headers(),
                params=conv_params,
                timeout=10
            )

            if conv_response.status_code != 200:
                return None

            conversations = conv_response.json()
            if not conversations:
                return None

            conv = conversations[0]

            # Load messages for this conversation
            msg_url = f"{self.base_url}/rest/v1/conversation_messages"
            msg_params = {
                'select': 'role,message,first_name,timestamp',
                'conversation_id': f'eq.{conversation_id}',
                'user_id': f'eq.{self.user_id}',
                'order': 'timestamp.asc'
            }

            msg_response = requests.get(
                msg_url,
                headers=self._get_headers(),
                params=msg_params,
                timeout=10
            )

            if msg_response.status_code == 200:
                messages = msg_response.json()
                # Convert to expected format
                conv['messages'] = [
                    {
                        'role': msg['role'],
                        'content': msg['message'],
                        'first_name': msg.get('first_name')
                    }
                    for msg in messages
                ]
            else:
                conv['messages'] = []

            # Ensure glyphs_triggered is a list
            if not isinstance(conv.get('glyphs_triggered'), list):
                conv['glyphs_triggered'] = []

            # Parse messages if it's stored as JSON string (backward compatibility)
            # (Though now messages come from separate table, this is for legacy)
            if isinstance(conv.get('messages'), str):
                try:
                    conv['messages'] = json.loads(conv['messages'])
                except:
                    conv['messages'] = []
            elif not isinstance(conv.get('messages'), list):
                conv['messages'] = []

            # Backward compatibility: map legacy ai_preferred to hybrid+prefer_ai
            if conv.get('processing_mode') == 'ai_preferred':
                conv['processing_mode'] = 'hybrid'
                conv['prefer_ai'] = True

            return conv

        except Exception as e:
            logger.debug(f"Error loading conversation: {e}")
            return None

    def load_user_preferences(self) -> Dict:
        """
        Load stored user preferences (best-effort) from Supabase.

        Returns a dict of preferences. If nothing is available returns an empty dict.
        """
        if not self.base_url or not self.supabase_key:
            return {}

        if not requests:
            return {}

        try:
            url = f"{self.base_url}/rest/v1/user_preferences"
            params = {
                'select': 'persist_history,persist_confirmed',
                'user_id': f'eq.{self.user_id}'
            }
            response = requests.get(
                url, headers=self._get_headers(), params=params, timeout=6)
            if response.status_code == 200:
                rows = response.json()
                if rows and isinstance(rows, list) and len(rows) > 0:
                    row = rows[0]
                    prefs = {
                        'persist_history': bool(row.get('persist_history', False)),
                        'persist_confirmed': bool(row.get('persist_confirmed', False))
                    }
                    return prefs
            return {}
        except Exception as e:
            logger.debug(f"Error loading user preferences: {e}")
            return {}

    def save_user_preferences(self, prefs: Dict) -> Tuple[bool, str]:
        """
        Save simple user preferences to Supabase (best-effort). Expects a dict
        containing keys like 'persist_history' and 'persist_confirmed'. Returns
        (success: bool, message: str).
        """
        if not self.base_url or not self.supabase_key:
            return False, "Supabase not configured"

        if not requests:
            return False, "Requests library not available"

        try:
            url = f"{self.base_url}/rest/v1/user_preferences"
            payload = {
                'user_id': self.user_id,
                'persist_history': bool(prefs.get('persist_history', False)),
                'persist_confirmed': bool(prefs.get('persist_confirmed', False)),
                'updated_at': datetime.now().isoformat()
            }

            # Use upsert semantics: POST a single-item list. Supabase needs
            # appropriate DB constraints to upsert; this is best-effort.
            response = requests.post(
                url, headers=self._get_headers(), json=[payload], timeout=6)
            if response.status_code in (200, 201):
                return True, "Preferences saved"
            else:
                return False, f"Failed to save preferences (HTTP {response.status_code})"
        except Exception as e:
            logger.debug(f"Error saving user preferences: {e}")
            return False, str(e)

    def delete_conversation(self, conversation_id: str) -> Tuple[bool, str]:
        """Delete a conversation from Supabase."""
        if not self.base_url or not self.supabase_key:
            return False, "Supabase not configured"

        if not requests:
            return False, "Requests library not available"

        try:
            url = f"{self.base_url}/rest/v1/conversations"
            params = {
                'conversation_id': f'eq.{conversation_id}',
                'user_id': f'eq.{self.user_id}'
            }

            response = requests.delete(
                url,
                headers=self._get_headers(),
                params=params,
                timeout=10
            )

            if response.status_code in (200, 204):
                return True, "Conversation deleted successfully"
            else:
                return False, f"Failed to delete conversation (HTTP {response.status_code})"

        except Exception as e:
            logger.error(f"Error deleting conversation: {e}")
            return False, f"Error deleting conversation: {str(e)}"

    def rename_conversation(self, conversation_id: str, new_title: str) -> Tuple[bool, str]:
        """Rename a conversation by setting custom_name (overrides auto_name)."""
        if not self.base_url or not self.supabase_key:
            return False, "Supabase not configured"

        if not requests:
            return False, "Requests library not available"

        try:
            url = f"{self.base_url}/rest/v1/conversations"
            params = {
                'conversation_id': f'eq.{conversation_id}',
                'user_id': f'eq.{self.user_id}'
            }

            payload = {
                'custom_name': new_title,  # Set custom name
                'title': new_title,  # Keep title updated for backward compatibility
                'updated_at': datetime.now().isoformat()
            }

            response = requests.patch(
                url,
                headers=self._get_headers(),
                json=payload,
                params=params,
                timeout=10
            )

            if response.status_code in (200, 204):
                return True, "Conversation renamed successfully"
            else:
                return False, f"Failed to rename conversation (HTTP {response.status_code})"

        except Exception as e:
            logger.error(f"Error renaming conversation: {e}")
            return False, f"Error renaming conversation: {str(e)}"


def initialize_conversation_manager() -> Optional[ConversationManager]:
    """Initialize conversation manager from session state."""
    if 'user_id' not in st.session_state:
        return None

    return ConversationManager(st.session_state.user_id)


def load_all_conversations_to_sidebar(manager: ConversationManager) -> None:
    """Display all user's previous conversations in sidebar."""
    if not manager:
        return

    conversations = manager.load_conversations()

    # Merge any optimistic session-cached conversations so newly-created
    # conversations appear in the sidebar immediately even if server-side
    # persistence is still pending or failing. Cached items are prepended
    # and de-duplicated by `conversation_id`.
    try:
        cached = st.session_state.get('session_cached_conversations', [])
        if cached and isinstance(cached, list):
            seen = {c.get('conversation_id') for c in conversations if isinstance(c, dict) and c.get('conversation_id')}
            merged = []
            # Add cached first (fresh items)
            for c in cached:
                if not c:
                    continue
                cid = c.get('conversation_id')
                if not cid or cid in seen:
                    continue
                merged.append(c)
                seen.add(cid)
            # Then extend with server-provided conversations
            merged.extend([c for c in conversations if isinstance(c, dict)])
            conversations = merged
    except Exception:
        # Best-effort merge; if anything goes wrong, fall back to server list
        pass

    if not conversations:
        st.sidebar.info("No previous conversations yet. Start a new one!")
        return

    st.sidebar.markdown("### 📚 Previous Conversations")

    # Optional: Time-based filtering
    if len(conversations) > 5:  # Only show filter if there are many conversations
        from datetime import datetime, timedelta

        filter_options = [
            "All conversations",
            "Last 7 days",
            "Last 30 days",
            "Last 3 months"
        ]

        time_filter = st.sidebar.selectbox(
            "📅 Filter by time:",
            filter_options,
            key="conversation_time_filter"
        )

        if time_filter != "All conversations":
            now = datetime.now()
            if time_filter == "Last 7 days":
                cutoff = now - timedelta(days=7)
            elif time_filter == "Last 30 days":
                cutoff = now - timedelta(days=30)
            elif time_filter == "Last 3 months":
                cutoff = now - timedelta(days=90)

            # Filter conversations by created_at or updated_at
            filtered_conversations = []
            for conv in conversations:
                try:
                    # Try updated_at first, then created_at
                    date_str = conv.get('updated_at') or conv.get('created_at')
                    if date_str:
                        # Parse ISO format date
                        conv_date = datetime.fromisoformat(
                            date_str.replace('Z', '+00:00'))
                        if conv_date >= cutoff:
                            filtered_conversations.append(conv)
                except Exception:
                    # Include conversations with unparseable dates
                    filtered_conversations.append(conv)

            conversations = filtered_conversations

            if not conversations:
                st.sidebar.info(
                    f"No conversations found in {time_filter.lower()}.")
                return

    for conv in conversations:
        col1, col2, col3 = st.sidebar.columns([3, 1, 1])

        # Determine display name: custom_name if present, else auto_name, else title
        display_name = (
            conv.get('custom_name') or
            conv.get('auto_name') or
            conv.get('title', 'Untitled Conversation')
        )

        with col1:
            # Click to load conversation
            if st.button(
                f"💬 {display_name}",
                key=f"load_conv_{conv['conversation_id']}",
                use_container_width=True
            ):
<<<<<<< HEAD
                st.session_state['selected_conversation'] = conv['conversation_id']
                st.session_state['conversation_title'] = display_name
                st.rerun()
=======
                try:
                    # Best-effort: load the conversation immediately using the manager
                    user_id = st.session_state.get('user_id')
                    conversation_key = f"conversation_history_{user_id}"
                    loaded = manager.load_conversation(conv['conversation_id'])
                    if loaded:
                        msgs = loaded.get('messages') if isinstance(loaded.get('messages'), list) else loaded.get('messages', [])
                        st.session_state[conversation_key] = msgs or []
                        st.session_state['current_conversation_id'] = loaded.get('conversation_id', conv['conversation_id'])
                        st.session_state['conversation_title'] = loaded.get('title', conv['title'])
                        try:
                            st.sidebar.success(f"Loaded: {st.session_state['conversation_title']}")
                        except Exception:
                            pass
                        st.rerun()

                except Exception:
                    # Fallback to the previous behavior if immediate load fails
                    st.session_state['selected_conversation'] = conv['conversation_id']
                    st.session_state['conversation_title'] = conv['title']
                    st.rerun()
>>>>>>> d2f4cbfe

        with col2:
            # Rename button
            if st.button("✏️", key=f"rename_{conv['conversation_id']}", help="Rename"):
                st.session_state[f"renaming_{conv['conversation_id']}"] = True
                st.rerun()

        with col3:
            # Delete button
            if st.button("🗑️", key=f"delete_{conv['conversation_id']}", help="Delete"):
                # If this conversation is an optimistic session-cached item,
                # remove it from the session cache and avoid calling the
                # server-side delete API which will fail for unsaved items.
                try:
                    cached = st.session_state.get('session_cached_conversations', [])
                    if isinstance(cached, list) and any(c.get('conversation_id') == conv['conversation_id'] for c in cached):
                        st.session_state['session_cached_conversations'] = [c for c in cached if c.get('conversation_id') != conv['conversation_id']]
                        st.sidebar.success('Deleted local conversation')
                        st.rerun()
                except Exception:
                    pass

                success, message = manager.delete_conversation(
                    conv['conversation_id'])
                if success:
                    st.sidebar.success(message)
                    st.rerun()
                else:
                    st.sidebar.error(message)

        # Handle rename dialog
        if st.session_state.get(f"renaming_{conv['conversation_id']}", False):
            new_title = st.sidebar.text_input(
                "New title:",
                value=display_name,
                key=f"rename_input_{conv['conversation_id']}"
            )
            col_a, col_b = st.sidebar.columns(2)
            with col_a:
                if st.button("Save", key=f"save_rename_{conv['conversation_id']}"):
                    success, message = manager.rename_conversation(
                        conv['conversation_id'], new_title or "Untitled Conversation")
                    if success:
                        st.sidebar.success(message)
                        st.session_state[f"renaming_{conv['conversation_id']}"] = False
                        st.rerun()
                    else:
                        st.sidebar.error(message)
            with col_b:
                if st.button("Cancel", key=f"cancel_rename_{conv['conversation_id']}"):
                    st.session_state[f"renaming_{conv['conversation_id']}"] = False
                    st.rerun()<|MERGE_RESOLUTION|>--- conflicted
+++ resolved
@@ -15,110 +15,29 @@
 from datetime import datetime
 from typing import Dict, List, Optional, Tuple
 import re
-import base64
 
 try:
     import requests
 except Exception:
     requests = None
 
-# Import Streamlit if available. If not, provide a minimal stub so that
-# static import checks or CLI tools can import this module without having
-# Streamlit installed. The real Streamlit will be used at runtime when
-# the app runs in its proper environment.
 import streamlit as st
 
 logger = logging.getLogger(__name__)
 
 
-def _mask_key(key: Optional[str]) -> str:
-    """Return a masked representation of a key for safe logging.
-
-    Shows only leading/trailing characters with middle elided so logs
-    can help debug which key is being used without revealing secrets.
+def generate_auto_name(first_message: str, max_length: int = 50) -> str:
     """
-    try:
-        if not key:
-            return "<none>"
-        s = str(key)
-        # If it contains spaces (e.g. 'Bearer <token>'), mask the token part
-        if ' ' in s:
-            parts = s.split(' ', 1)
-            prefix = parts[0]
-            token = parts[1]
-            if len(token) <= 8:
-                tmask = token[:2] + '...' + token[-2:]
-            else:
-                tmask = token[:4] + '...' + token[-4:]
-            return f"{prefix} {tmask}"
-        if len(s) <= 8:
-            return s[:2] + '...' + s[-2:]
-        return s[:4] + '...' + s[-4:]
-    except Exception:
-        return "<masked>"
-
-
-def generate_conversation_title(message: str, max_length: int = 35) -> str:
+    Generate a conversation name from the first user message.
+
+    Similar to Microsoft Copilot's approach:
+    - Extract key emotional terms or topics
+    - Create a concise, meaningful title
+    - Limit to max_length characters
     """
-    Simple conversation title: today's date + short summary (<= max_length).
-
-    This is intentionally lightweight and deterministic so titles are
-    easy to read and auditable. Used in place of the earlier glyph-based
-    auto-naming.
-    """
-    try:
-        if not message or not isinstance(message, str):
-            return datetime.now().strftime('%Y-%m-%d')
-        # Take first sentence/clause
-        parts = re.split(r'[\.\n\?!]', message.strip(), maxsplit=1)
-        summary = parts[0].strip() if parts else message.strip()
-        summary = re.sub(r"\s+", ' ', summary)
-        if len(summary) > max_length:
-            summary = summary[: max_length - 1].rstrip() + '…'
-        date_str = datetime.now().strftime('%Y-%m-%d')
-        title = f"{date_str} — {summary}"
-
-        # [title-audit patch] Log a masked preview of the original message
-        try:
-            preview = re.sub(r"\s+", ' ', (message or '').strip())
-            if len(preview) > 120:
-                preview = preview[:117].rstrip() + '...'
-            # Avoid logging full user content in raw form; show a preview only
-            logger.info("Generated conversation title: %s | preview: %s",
-                        title, preview)
-        except Exception:
-            # Non-fatal audit logging failure
-            logger.debug(
-                "Generated conversation title (logging preview failed): %s", title)
-
-        return title
-    except Exception:
-        return datetime.now().strftime('%Y-%m-%d')
-
-
-def generate_auto_name_with_glyphs(first_message: str, max_length: int = 50) -> Tuple[str, List[str]]:
-    """
-    Backwards-compatible wrapper: return (date + short summary, []).
-    Glyph detection intentionally disabled; return empty glyph list.
-    """
-    title = generate_conversation_title(first_message, max_length=35)
-    logger.debug("generate_auto_name_with_glyphs -> %s", title)
-    return title, []
-
-
-def generate_auto_name(first_message: str, first_name: Optional[str] = None, max_length: int = 50) -> str:
-    """
-    Simple wrapper that returns the date + short summary title.
-    Signature preserved for compatibility.
-    """
-    title, _ = generate_auto_name_with_glyphs(first_message, max_length)
-    return title
-
-
-def _generate_traditional_name(first_message: str, max_length: int = 50) -> str:
-    """
-    Traditional conversation naming fallback.
-    """
+    if not first_message:
+        return "New Conversation"
+
     # Clean the text
     text = first_message.strip()[:100]
 
@@ -156,20 +75,6 @@
 
     def __init__(self, user_id: str, supabase_url: Optional[str] = None, supabase_key: Optional[str] = None):
         self.user_id = user_id
-<<<<<<< HEAD
-        self.supabase_url = supabase_url or st.secrets.get(
-            "supabase", {}).get("url")
-
-        # Try to get service role key first (bypasses RLS), then fall back to regular key
-        service_role_key = (
-            supabase_key or
-            st.secrets.get("supabase", {}).get("service_role_key") or
-            st.secrets.get("supabase", {}).get("service_role") or
-            os.getenv("SUPABASE_SERVICE_ROLE_KEY") or
-            st.secrets.get("supabase", {}).get("key")  # fallback to anon key
-        )
-        self.supabase_key = service_role_key
-=======
         # Prefer explicit args, then environment variables, then Streamlit secrets.
         self.supabase_url = (
             supabase_url
@@ -184,7 +89,6 @@
             or os.environ.get("SUPABASE_KEY")
             or st.secrets.get("supabase", {}).get("key")
         )
->>>>>>> d2f4cbfe
         self.base_url = self._normalize_supabase_url(
             self.supabase_url) if self.supabase_url else None
 
@@ -199,129 +103,18 @@
 
     def _get_headers(self) -> Dict:
         """Get headers for Supabase API requests."""
-        # Prefer using a stable anon/service key for the `apikey` header and
-        # use a service role key for Authorization when available. If only a
-        # user JWT is present in session state, fall back to that for
-        # Authorization while leaving `apikey` as the anon key (that's the
-        # recommended supabase pattern for browser-like requests).
-        try:
-            anon_key = None
-            try:
-                anon_key = st.secrets.get('supabase', {}).get('key')
-            except Exception:
-                anon_key = None
-
-            # Fallback to environment variable if streamlit secrets are not used
-            if not anon_key:
-                anon_key = os.getenv(
-                    'SUPABASE_ANON_KEY') or os.getenv('SUPABASE_KEY')
-
-            # Determine auth token: prefer service role (self.supabase_key),
-            # otherwise fall back to a user JWT in session state, then anon_key.
-            auth_token = self.supabase_key or st.session_state.get(
-                'user_jwt_token') if hasattr(st, 'session_state') else None
-            if not auth_token:
-                auth_token = anon_key
-
-            headers = {
-                'Content-Type': 'application/json',
-                'apikey': anon_key or auth_token,
-                'Authorization': f'Bearer {auth_token}' if auth_token else '',
-                'Prefer': 'return=representation'
-            }
-            return headers
-        except Exception:
-            # Best-effort fallback
-            return {
-                'Content-Type': 'application/json',
-                'apikey': self.supabase_key,
-                'Authorization': f'Bearer {self.supabase_key}',
-                'Prefer': 'return=representation'
-            }
-
-    def _extract_user_id_from_jwt(self, auth_value: Optional[str]) -> Optional[str]:
-        """Try to extract a user id from a JWT-like token without verification.
-
-        Looks for common claims like 'sub', 'user_id', or 'uid' in the token payload.
-        This is best-effort and used only as a fallback when session user_id
-        isn't available.
-        """
-        try:
-            if not auth_value:
-                return None
-            # Strip Bearer prefix if present
-            token = auth_value.split(
-                ' ', 1)[1] if ' ' in auth_value else auth_value
-            if '.' not in token:
-                return None
-            # JWT payload is the middle segment
-            parts = token.split('.')
-            if len(parts) < 2:
-                return None
-            payload_b64 = parts[1]
-            # Fix padding
-            rem = len(payload_b64) % 4
-            if rem:
-                payload_b64 += '=' * (4 - rem)
-            decoded = base64.urlsafe_b64decode(payload_b64.encode('utf-8'))
-            payload = json.loads(decoded.decode('utf-8'))
-            # Common claim names
-            for k in ('sub', 'user_id', 'uid', 'id'):
-                if k in payload and payload.get(k):
-                    return str(payload.get(k))
-            # Try email as fallback (not ideal but better than nothing)
-            if payload.get('email'):
-                return str(payload.get('email'))
-        except Exception:
-            return None
-        return None
-
-    def _get_effective_user_id(self, headers: Dict) -> Optional[str]:
-        """Resolve the user id to use when saving/loading conversations.
-
-        Priority:
-        1. Explicit `self.user_id` passed to the manager
-        2. `st.session_state['user_id']` if available
-        3. Extract from Authorization/apikey JWT payload (best-effort)
-        """
-        # 1. Explicit
-        if self.user_id:
-            return self.user_id
-
-        # 2. Session state
-        try:
-            if hasattr(st, 'session_state') and st.session_state.get('user_id'):
-                return st.session_state.get('user_id')
-        except Exception:
-            pass
-
-        # 3. Try to extract from headers (Authorization or apikey)
-        try:
-            auth = headers.get('Authorization') or headers.get('apikey')
-            if auth:
-                uid = self._extract_user_id_from_jwt(auth)
-                if uid:
-                    return uid
-        except Exception:
-            pass
-
-        return None
+        return {
+            'Content-Type': 'application/json',
+            'apikey': self.supabase_key,
+            'Authorization': f'Bearer {self.supabase_key}',
+            'Prefer': 'return=representation'
+        }
 
     def save_conversation(self, conversation_id: str, title: str, messages: List[Dict],
-                          processing_mode: str = "hybrid", auto_name: Optional[str] = None,
-                          custom_name: Optional[str] = None, glyphs_triggered: Optional[List[str]] = None) -> Tuple[bool, str]:
+                          processing_mode: str = "hybrid") -> Tuple[bool, str]:
         """
         Save or update a conversation to Supabase.
 
-        Args:
-            conversation_id: Unique conversation identifier
-            title: Legacy title field (for backward compatibility)
-            messages: List of conversation messages
-            processing_mode: AI processing mode
-            auto_name: Auto-generated glyph-based name
-            custom_name: User-provided custom name (overrides auto_name)
-            glyphs_triggered: List of emotional glyphs detected
-
         Returns: (success: bool, message: str)
         """
         if not self.base_url or not self.supabase_key:
@@ -331,234 +124,29 @@
             return False, "Requests library not available"
 
         try:
-            # Build headers and determine effective user id before saving
-            conv_url = f"{self.base_url}/rest/v1/conversations"
-            headers = self._get_headers()
-            effective_user_id = self._get_effective_user_id(headers)
-            if not effective_user_id:
-                logger.error("No user_id available for conversation save (self.user_id=%s, session=%s)",
-                             self.user_id, getattr(st, 'session_state', {}).get('user_id', None) if hasattr(st, 'session_state') else None)
-                return False, "Failed to save conversation: user_id is missing"
-
-            # Ensure we always provide a non-null title (DB requires title NOT NULL).
-            # Prefer explicit `title`, then `auto_name`, then generate from first message.
-            try:
-                generated_auto = auto_name or (generate_auto_name(messages[0].get('content') if messages else '',
-                                                                  st.session_state.get('first_name') if hasattr(st, 'session_state') else None))
-            except Exception:
-                generated_auto = auto_name or (messages[0].get(
-                    'content')[:50] if messages else 'New Conversation')
-
-            chosen_title = title or generated_auto or 'New Conversation'
-
-            conv_payload = {
-                'user_id': effective_user_id,
+            url = f"{self.base_url}/rest/v1/conversations"
+            payload = {
+                'user_id': self.user_id,
                 'conversation_id': conversation_id,
-                'title': chosen_title,
-                'auto_name': generated_auto,
-                'custom_name': custom_name,
-                'glyphs_triggered': glyphs_triggered or [],
+                'title': title,
+                'messages': json.dumps(messages),
                 'processing_mode': processing_mode,
-                'message_count': len(messages),
                 'updated_at': datetime.now().isoformat(),
-                'first_message': messages[0]['content'] if messages else None
-            }
-
-            # Upsert conversation metadata using Supabase REST `on_conflict`
-            # so that writes are idempotent and avoid 409 duplicate-key errors.
-            try:
-                logger.info("Upserting conversation metadata to %s apikey=%s Authorization=%s",
-                            conv_url, _mask_key(headers.get('apikey')), _mask_key(headers.get('Authorization')))
-            except Exception:
-                pass
-
-            # Prepare headers to request merged-duplicate resolution. Combine
-            # return representation with merge instruction so we still get back
-            # the inserted/updated representation when available.
-            headers_upsert = dict(headers)
-            prefer_old = headers_upsert.get('Prefer')
-            if prefer_old:
-                headers_upsert['Prefer'] = f"{prefer_old}, resolution=merge-duplicates"
+                'message_count': len(messages)
+            }
+
+            # Upsert: insert if new, update if exists
+            response = requests.post(
+                url,
+                headers=self._get_headers(),
+                json=[payload],
+                timeout=10
+            )
+
+            if response.status_code in (200, 201):
+                return True, "Conversation saved successfully"
             else:
-                headers_upsert['Prefer'] = 'return=representation, resolution=merge-duplicates'
-
-            # Use on_conflict to specify the unique key columns for upsert.
-            try:
-                conv_response = requests.post(
-                    conv_url,
-                    headers=headers_upsert,
-                    params={'on_conflict': 'user_id,conversation_id'},
-                    json=[conv_payload],
-                    timeout=10
-                )
-            except Exception as e:
-                logger.exception(
-                    "Network error when upserting conversation metadata: %s", e)
-                return False, f"Failed to save conversation metadata: {str(e)}"
-
-            if conv_response.status_code not in (200, 201):
-                error_detail = conv_response.text if conv_response.text else "No error detail"
-                logger.error(
-                    f"Failed to upsert conversation metadata: HTTP {conv_response.status_code}, {error_detail}")
-
-                # If we received a 401, try a conservative retry using the user's
-                # JWT (if present) and the anon key as `apikey`.
-                try:
-                    if conv_response.status_code == 401:
-                        user_jwt = None
-                        try:
-                            user_jwt = st.session_state.get('user_jwt_token') if hasattr(
-                                st, 'session_state') else None
-                        except Exception:
-                            user_jwt = None
-
-                        # Only attempt retry if we have a user JWT
-                        if user_jwt:
-                            # Build anon_key fallback
-                            anon_key = None
-                            try:
-                                anon_key = st.secrets.get(
-                                    'supabase', {}).get('key')
-                            except Exception:
-                                anon_key = None
-                            if not anon_key:
-                                anon_key = os.getenv(
-                                    'SUPABASE_ANON_KEY') or os.getenv('SUPABASE_KEY')
-
-                            retry_headers = {
-                                'Content-Type': 'application/json',
-                                'apikey': anon_key or '',
-                                'Authorization': f'Bearer {user_jwt}',
-                                'Prefer': 'return=representation'
-                            }
-                            try:
-                                logger.info("Retrying conversation metadata upsert with user JWT apikey=%s Authorization=%s",
-                                            _mask_key(retry_headers.get('apikey')), _mask_key(retry_headers.get('Authorization')))
-                                retry_resp = requests.post(
-                                    conv_url, headers=retry_headers, params={'on_conflict': 'user_id,conversation_id'}, json=[
-                                        conv_payload], timeout=8
-                                )
-                                if retry_resp.status_code in (200, 201):
-                                    logger.info(
-                                        "Retry with user JWT succeeded for conversation metadata")
-                                else:
-                                    logger.error("Retry with user JWT also failed: HTTP %s %s", retry_resp.status_code, getattr(
-                                        retry_resp, 'text', ''))
-                                    return False, f"Failed to save conversation metadata (HTTP {conv_response.status_code}): {error_detail}"
-                            except Exception:
-                                # If retry fails at network level, surface original error
-                                return False, f"Failed to save conversation metadata (HTTP {conv_response.status_code}): {error_detail}"
-                        else:
-                            return False, f"Failed to save conversation metadata (HTTP {conv_response.status_code}): {error_detail}"
-                    else:
-                        return False, f"Failed to save conversation metadata (HTTP {conv_response.status_code}): {error_detail}"
-                except Exception:
-                    return False, f"Failed to save conversation metadata (HTTP {conv_response.status_code}): {error_detail}"
-
-            # Then, save individual messages to conversation_messages table
-            msg_url = f"{self.base_url}/rest/v1/conversation_messages"
-            msg_payloads = []
-            for msg in messages:
-                msg_payload = {
-                    'user_id': effective_user_id,
-                    'conversation_id': conversation_id,
-                    'role': msg.get('role', ''),
-                    'message': msg.get('content', ''),
-                    # Prefer an explicit first_name on the message (UI may include it),
-                    # otherwise fall back to session state's first_name or username.
-                    'first_name': msg.get('first_name') or (st.session_state.get('first_name') if hasattr(st, 'session_state') else None) or (st.session_state.get('username') if hasattr(st, 'session_state') else None),
-                    'timestamp': datetime.now().isoformat()
-                }
-                msg_payloads.append(msg_payload)
-
-            if msg_payloads:
-                # Masked debug logging to help trace which credentials are used
-                try:
-                    headers_msg = self._get_headers()
-                    logger.info("Saving conversation messages to %s apikey=%s Authorization=%s",
-                                msg_url, _mask_key(headers_msg.get('apikey')), _mask_key(headers_msg.get('Authorization')))
-                except Exception:
-                    pass
-
-                msg_response = requests.post(
-                    msg_url,
-                    headers=headers_msg,
-                    json=msg_payloads,
-                    timeout=10
-                )
-
-                if msg_response.status_code not in (200, 201):
-                    error_detail = msg_response.text if msg_response.text else "No error detail"
-                    logger.error(
-                        f"Failed to save messages: HTTP {msg_response.status_code}, {error_detail}")
-
-                    # Retry messages on 401 using user JWT if available (best-effort)
-                    try:
-                        if msg_response.status_code == 401:
-                            user_jwt = None
-                            try:
-                                user_jwt = st.session_state.get('user_jwt_token') if hasattr(
-                                    st, 'session_state') else None
-                            except Exception:
-                                user_jwt = None
-
-                            if user_jwt:
-                                anon_key = None
-                                try:
-                                    anon_key = st.secrets.get(
-                                        'supabase', {}).get('key')
-                                except Exception:
-                                    anon_key = None
-                                if not anon_key:
-                                    anon_key = os.getenv(
-                                        'SUPABASE_ANON_KEY') or os.getenv('SUPABASE_KEY')
-
-                                retry_headers_msg = {
-                                    'Content-Type': 'application/json',
-                                    'apikey': anon_key or '',
-                                    'Authorization': f'Bearer {user_jwt}',
-                                    'Prefer': 'return=representation'
-                                }
-                                try:
-                                    logger.info("Retrying message save with user JWT apikey=%s Authorization=%s",
-                                                _mask_key(retry_headers_msg.get('apikey')), _mask_key(retry_headers_msg.get('Authorization')))
-                                    retry_msg_resp = requests.post(
-                                        msg_url, headers=retry_headers_msg, json=msg_payloads, timeout=8
-                                    )
-                                    if retry_msg_resp.status_code in (200, 201):
-                                        logger.info(
-                                            "Retry with user JWT succeeded for conversation messages")
-                                    else:
-                                        logger.error("Retry with user JWT also failed for messages: HTTP %s %s",
-                                                     retry_msg_resp.status_code, getattr(retry_msg_resp, 'text', ''))
-                                        return False, f"Failed to save messages (HTTP {msg_response.status_code}): {error_detail}"
-                                except Exception:
-                                    return False, f"Failed to save messages (HTTP {msg_response.status_code}): {error_detail}"
-                            else:
-                                return False, f"Failed to save messages (HTTP {msg_response.status_code}): {error_detail}"
-                        else:
-                            return False, f"Failed to save messages (HTTP {msg_response.status_code}): {error_detail}"
-                    except Exception:
-                        return False, f"Failed to save messages (HTTP {msg_response.status_code}): {error_detail}"
-
-            # On success, update session state so UI can immediately select
-            # and display the newly created conversation without an extra step.
-            try:
-                # Determine display name for UI: prefer custom_name -> auto_name -> title
-                display_name = (custom_name or conv_payload.get(
-                    'auto_name') or conv_payload.get('title') or 'Untitled Conversation')
-                if hasattr(st, 'session_state'):
-                    # Set current conversation identifiers so the sidebar shows selection
-                    st.session_state['current_conversation_id'] = conversation_id
-                    st.session_state['selected_conversation'] = conversation_id
-                    st.session_state['conversation_title'] = display_name
-                    # Mark conversation as named so auto-naming doesn't run again
-                    st.session_state['conversation_named'] = True
-            except Exception:
-                # Non-fatal: if session_state isn't available or writable, continue
-                pass
-
-            return True, "Conversation saved successfully"
+                return False, f"Failed to save conversation (HTTP {response.status_code})"
 
         except Exception as e:
             logger.error(f"Error saving conversation: {e}")
@@ -568,7 +156,7 @@
         """
         Load all conversations for the user from Supabase.
 
-        Returns: List of conversations with id, title, updated_at, message_count, messages
+        Returns: List of conversations with id, title, updated_at, message_count
         """
         if not self.base_url or not self.supabase_key:
             return []
@@ -577,75 +165,35 @@
             return []
 
         try:
-            # First, load conversation metadata
-            conv_url = f"{self.base_url}/rest/v1/conversations"
-            conv_params = {
-                'select': 'conversation_id,title,auto_name,custom_name,glyphs_triggered,processing_mode,message_count,updated_at,created_at',
+            url = f"{self.base_url}/rest/v1/conversations"
+            params = {
+                'select': 'conversation_id,title,updated_at,message_count,processing_mode',
                 'user_id': f'eq.{self.user_id}',
-                'archived': 'eq.false',
                 'order': 'updated_at.desc',
                 'limit': '100'
             }
 
-            conv_response = requests.get(
-                conv_url,
+            response = requests.get(
+                url,
                 headers=self._get_headers(),
-                params=conv_params,
+                params=params,
                 timeout=10
             )
 
-            if conv_response.status_code != 200:
-                return []
-
-            conversations = conv_response.json()
-            if not isinstance(conversations, list):
-                return []
-
-            # For each conversation, load its messages
-            for conv in conversations:
-                conv_id = conv['conversation_id']
-                msg_url = f"{self.base_url}/rest/v1/conversation_messages"
-                msg_params = {
-                    'select': 'role,message,first_name,timestamp',
-                    'conversation_id': f'eq.{conv_id}',
-                    'user_id': f'eq.{self.user_id}',
-                    'order': 'timestamp.asc'
-                }
-
-                msg_response = requests.get(
-                    msg_url,
-                    headers=self._get_headers(),
-                    params=msg_params,
-                    timeout=10
-                )
-
-                if msg_response.status_code == 200:
-                    messages = msg_response.json()
-                    # Convert to the expected format
-                    conv['messages'] = [
-                        {
-                            'role': msg['role'],
-                            'content': msg['message'],
-                            'first_name': msg.get('first_name')
-                        }
-                        for msg in messages
-                    ]
-                else:
-                    conv['messages'] = []
-
-                # Ensure glyphs_triggered is a list
-                if not isinstance(conv.get('glyphs_triggered'), list):
-                    conv['glyphs_triggered'] = []
-
+            if response.status_code == 200:
+                conversations = response.json()
                 # Backward compatibility shim: translate any legacy "ai_preferred"
                 # processing_mode values into the new representation where
                 # processing_mode='hybrid' and prefer_ai=True.
-                pm = conv.get('processing_mode')
-                if pm == 'ai_preferred':
-                    conv['processing_mode'] = 'hybrid'
-                    conv['prefer_ai'] = True
-
-            return conversations
+                if isinstance(conversations, list):
+                    for c in conversations:
+                        pm = c.get('processing_mode')
+                        if pm == 'ai_preferred':
+                            c['processing_mode'] = 'hybrid'
+                            c['prefer_ai'] = True
+                return conversations if isinstance(conversations, list) else []
+            else:
+                return []
 
         except Exception as e:
             logger.debug(f"Error loading conversations: {e}")
@@ -664,79 +212,32 @@
             return None
 
         try:
-            # Load conversation metadata
-            conv_url = f"{self.base_url}/rest/v1/conversations"
-            conv_params = {
+            url = f"{self.base_url}/rest/v1/conversations"
+            params = {
                 'conversation_id': f'eq.{conversation_id}',
                 'user_id': f'eq.{self.user_id}'
             }
 
-            conv_response = requests.get(
-                conv_url,
+            response = requests.get(
+                url,
                 headers=self._get_headers(),
-                params=conv_params,
+                params=params,
                 timeout=10
             )
 
-            if conv_response.status_code != 200:
-                return None
-
-            conversations = conv_response.json()
-            if not conversations:
-                return None
-
-            conv = conversations[0]
-
-            # Load messages for this conversation
-            msg_url = f"{self.base_url}/rest/v1/conversation_messages"
-            msg_params = {
-                'select': 'role,message,first_name,timestamp',
-                'conversation_id': f'eq.{conversation_id}',
-                'user_id': f'eq.{self.user_id}',
-                'order': 'timestamp.asc'
-            }
-
-            msg_response = requests.get(
-                msg_url,
-                headers=self._get_headers(),
-                params=msg_params,
-                timeout=10
-            )
-
-            if msg_response.status_code == 200:
-                messages = msg_response.json()
-                # Convert to expected format
-                conv['messages'] = [
-                    {
-                        'role': msg['role'],
-                        'content': msg['message'],
-                        'first_name': msg.get('first_name')
-                    }
-                    for msg in messages
-                ]
-            else:
-                conv['messages'] = []
-
-            # Ensure glyphs_triggered is a list
-            if not isinstance(conv.get('glyphs_triggered'), list):
-                conv['glyphs_triggered'] = []
-
-            # Parse messages if it's stored as JSON string (backward compatibility)
-            # (Though now messages come from separate table, this is for legacy)
-            if isinstance(conv.get('messages'), str):
-                try:
-                    conv['messages'] = json.loads(conv['messages'])
-                except:
-                    conv['messages'] = []
-            elif not isinstance(conv.get('messages'), list):
-                conv['messages'] = []
-
-            # Backward compatibility: map legacy ai_preferred to hybrid+prefer_ai
-            if conv.get('processing_mode') == 'ai_preferred':
-                conv['processing_mode'] = 'hybrid'
-                conv['prefer_ai'] = True
-
-            return conv
+            if response.status_code == 200:
+                conversations = response.json()
+                if conversations:
+                    conv = conversations[0]
+                    # Parse messages JSON string
+                    if isinstance(conv.get('messages'), str):
+                        conv['messages'] = json.loads(conv['messages'])
+                    # Backward compatibility: map legacy ai_preferred to hybrid+prefer_ai
+                    if conv.get('processing_mode') == 'ai_preferred':
+                        conv['processing_mode'] = 'hybrid'
+                        conv['prefer_ai'] = True
+                    return conv
+            return None
 
         except Exception as e:
             logger.debug(f"Error loading conversation: {e}")
@@ -841,7 +342,7 @@
             return False, f"Error deleting conversation: {str(e)}"
 
     def rename_conversation(self, conversation_id: str, new_title: str) -> Tuple[bool, str]:
-        """Rename a conversation by setting custom_name (overrides auto_name)."""
+        """Rename a conversation."""
         if not self.base_url or not self.supabase_key:
             return False, "Supabase not configured"
 
@@ -856,8 +357,7 @@
             }
 
             payload = {
-                'custom_name': new_title,  # Set custom name
-                'title': new_title,  # Keep title updated for backward compatibility
+                'title': new_title,
                 'updated_at': datetime.now().isoformat()
             }
 
@@ -925,77 +425,16 @@
 
     st.sidebar.markdown("### 📚 Previous Conversations")
 
-    # Optional: Time-based filtering
-    if len(conversations) > 5:  # Only show filter if there are many conversations
-        from datetime import datetime, timedelta
-
-        filter_options = [
-            "All conversations",
-            "Last 7 days",
-            "Last 30 days",
-            "Last 3 months"
-        ]
-
-        time_filter = st.sidebar.selectbox(
-            "📅 Filter by time:",
-            filter_options,
-            key="conversation_time_filter"
-        )
-
-        if time_filter != "All conversations":
-            now = datetime.now()
-            if time_filter == "Last 7 days":
-                cutoff = now - timedelta(days=7)
-            elif time_filter == "Last 30 days":
-                cutoff = now - timedelta(days=30)
-            elif time_filter == "Last 3 months":
-                cutoff = now - timedelta(days=90)
-
-            # Filter conversations by created_at or updated_at
-            filtered_conversations = []
-            for conv in conversations:
-                try:
-                    # Try updated_at first, then created_at
-                    date_str = conv.get('updated_at') or conv.get('created_at')
-                    if date_str:
-                        # Parse ISO format date
-                        conv_date = datetime.fromisoformat(
-                            date_str.replace('Z', '+00:00'))
-                        if conv_date >= cutoff:
-                            filtered_conversations.append(conv)
-                except Exception:
-                    # Include conversations with unparseable dates
-                    filtered_conversations.append(conv)
-
-            conversations = filtered_conversations
-
-            if not conversations:
-                st.sidebar.info(
-                    f"No conversations found in {time_filter.lower()}.")
-                return
-
     for conv in conversations:
         col1, col2, col3 = st.sidebar.columns([3, 1, 1])
-
-        # Determine display name: custom_name if present, else auto_name, else title
-        display_name = (
-            conv.get('custom_name') or
-            conv.get('auto_name') or
-            conv.get('title', 'Untitled Conversation')
-        )
 
         with col1:
             # Click to load conversation
             if st.button(
-                f"💬 {display_name}",
+                f"💬 {conv['title']}",
                 key=f"load_conv_{conv['conversation_id']}",
                 use_container_width=True
             ):
-<<<<<<< HEAD
-                st.session_state['selected_conversation'] = conv['conversation_id']
-                st.session_state['conversation_title'] = display_name
-                st.rerun()
-=======
                 try:
                     # Best-effort: load the conversation immediately using the manager
                     user_id = st.session_state.get('user_id')
@@ -1017,7 +456,6 @@
                     st.session_state['selected_conversation'] = conv['conversation_id']
                     st.session_state['conversation_title'] = conv['title']
                     st.rerun()
->>>>>>> d2f4cbfe
 
         with col2:
             # Rename button
@@ -1052,14 +490,14 @@
         if st.session_state.get(f"renaming_{conv['conversation_id']}", False):
             new_title = st.sidebar.text_input(
                 "New title:",
-                value=display_name,
+                value=conv['title'],
                 key=f"rename_input_{conv['conversation_id']}"
             )
             col_a, col_b = st.sidebar.columns(2)
             with col_a:
                 if st.button("Save", key=f"save_rename_{conv['conversation_id']}"):
                     success, message = manager.rename_conversation(
-                        conv['conversation_id'], new_title or "Untitled Conversation")
+                        conv['conversation_id'], new_title)
                     if success:
                         st.sidebar.success(message)
                         st.session_state[f"renaming_{conv['conversation_id']}"] = False
