import datetime
import json
import logging
import time
import uuid
import os

try:
    import requests
except Exception:
    # Allow the module to be imported in environments where `requests` is not
    # installed (e.g., lightweight CI or minimal runtime). Functions that need
    # network access will handle the missing library at call time.
    requests = None

import streamlit as st
import streamlit.components.v1 as components

try:
    from emotional_os.safety.fallback_protocols import FallbackProtocol
except Exception:
    # Allow environments where the safety module isn't available (tests, CI)
    FallbackProtocol = None

# ConversationManager handles persisted conversations; import defensively so
# UI stays import-safe in environments where conversation management isn't
# available (tests, minimal CI). Also import generate_auto_name helper if
# present; fall back to None when unavailable.
try:
    from emotional_os.deploy.modules.conversation_manager import (
        ConversationManager,
        generate_auto_name,
        load_all_conversations_to_sidebar,
    )
except Exception:
    ConversationManager = None
    generate_auto_name = None
    load_all_conversations_to_sidebar = None

# Document export helper (generates Word docx for personal logs).
# Import defensively so the UI still loads if python-docx isn't installed.
try:
    from emotional_os.deploy.modules.doc_export import generate_doc
except Exception:
    generate_doc = None

logger = logging.getLogger(__name__)

# Enable debug mode for hybrid pipeline troubleshooting when possible.
# This is guarded so importing the module in non-Streamlit contexts
# (tests, CI) won't raise. The user requested verbose hybrid-pipeline
# logging for immediate debugging.
try:
    try:
        # Prefer explicit session flag when available
        st.session_state.setdefault('debug_mode', True)
    except Exception:
        # If session state is not available at import time, ignore.
        pass
except Exception:
    pass


def safe_embed_html_local(content: str, height: int | None = None, use_iframe: bool = True) -> None:
    """Local helper to safely embed HTML/CSS/JS in this module.

    Prefers components.html (iframe) to isolate styles. Falls back to
    st.markdown(..., unsafe_allow_html=True) when iframe embedding is
    inappropriate or fails. This mirrors the helper in `main_v2.py`.
    """
    try:
        if use_iframe:
            components.html(content, height=height or 160, scrolling=True)
            return
    except Exception:
        pass

    try:
        st.markdown(content, unsafe_allow_html=True)
    except Exception:
        print("[safe_embed_html_local] failed to embed content")


# Simple in-memory cache for inline SVGs to avoid repeated disk reads
_SVG_CACHE = {}


def _load_inline_svg(filename: str) -> str:
    """Load an SVG file from the static graphics folder and return its raw markup.

    If the file cannot be read, returns a small fallback SVG string.
    """
    if filename in _SVG_CACHE:
        return _SVG_CACHE[filename]

    # Try package-local graphics folder first, then repo-root static/graphics
    pkg_path = os.path.join(os.path.dirname(__file__),
                            "static", "graphics", filename)
    repo_path = os.path.join("static", "graphics", filename)
    tried_path = None
    try:
        # Pick the first existing candidate path
        if os.path.exists(pkg_path):
            tried_path = pkg_path
        elif os.path.exists(repo_path):
            tried_path = repo_path
        else:
            tried_path = pkg_path  # will raise when attempting to open

        # Read the SVG file and sanitize/remove XML declaration or DOCTYPE
        with open(tried_path, "r", encoding="utf-8") as f:
            svg = f.read()
        if svg.lstrip().startswith('<?xml'):
            svg = '\n'.join(svg.splitlines()[1:])
        if '<!DOCTYPE' in svg:
            parts = svg.split('<!DOCTYPE')
            if len(parts) > 1 and '>' in parts[1]:
                svg = parts[0] + parts[1].split('>', 1)[1]

        # Cache and return raw markup only (no Streamlit calls here)
        _SVG_CACHE[filename] = svg
    except Exception as e:
        # Return an empty string as a safe fallback so callers that
        # embed this markup into HTML do not pass `None` into
        # Streamlit's rendering pipeline (which can cause client-side
        # DOM errors).
        try:
            st.warning(f"Could not load SVG: {e}")
        except Exception:
            pass
        _SVG_CACHE[filename] = ""
    return _SVG_CACHE.get(filename, "")


def inject_css(css_path: str) -> None:
    """Inject a CSS file into the Streamlit app.

    The function attempts to read the CSS from a package-local path
    (relative to this module) first, then falls back to the repository
    root `static` folder. If the file can't be read, the function fails
    silently (best-effort) to avoid breaking the UI during import.
    """
    try:
        # Try package-local path first, then repo-root path
        pkg_path = os.path.join(os.path.dirname(__file__), css_path)
        repo_path = css_path
        chosen = None
        if os.path.exists(pkg_path):
            chosen = pkg_path
        elif os.path.exists(repo_path):
            chosen = repo_path

        if not chosen:
            return

        with open(chosen, 'r', encoding='utf-8') as f:
            css = f.read()

        # Inline any @import rules that reference local CSS files to
        # avoid relative import issues in the browser. This replaces
        # @import url('file.css'); with the contents of file.css when
        # available on disk next to the chosen CSS file.
        try:
            import re

            def _inline_imports(base_path: str, css_text: str) -> str:
                def _repl(m):
                    imp = m.group(1).strip('"\'')
                    # Resolve relative to base_path
                    base_dir = os.path.dirname(base_path)
                    candidate = os.path.join(base_dir, imp)
                    if os.path.exists(candidate):
                        try:
                            return '\n' + open(candidate, 'r', encoding='utf-8').read() + '\n'
                        except Exception:
                            return ''
                    # Try repo-root fallback
                    if os.path.exists(imp):
                        try:
                            return '\n' + open(imp, 'r', encoding='utf-8').read() + '\n'
                        except Exception:
                            return ''
                    return ''

                return re.sub(r"@import\s+url\(['\"]?(.*?)['\"]?\);", _repl, css_text)

            css = _inline_imports(chosen, css)
        except Exception:
            # If import inlining fails for any reason, continue with the
            # raw CSS as a best-effort fallback.
            pass

        # Inject as a single block but first ensure any previous theme
        # style element is removed or replaced. We use a small script
        # that either replaces the textContent of an existing element
        # with id "fp-theme-css" or creates one and appends it to the
        # document head. This avoids leaving multiple style/link nodes
        # behind and reduces DOM-shape races during theme toggles.
        try:
            # Use json.dumps to safely encode the CSS into a JS string literal
            import json as _json
            _css_js = _json.dumps(css)
            safe_block = (
                "<script>\n"
                "(function(){\n"
                "  try{\n"
                "    var css = " + _css_js + ";\n"
                "    var existing = document.getElementById('fp-theme-css');\n"
                "    if(existing){\n"
                "      existing.textContent = css;\n"
                "    } else {\n"
                "      var s = document.createElement('style');\n"
                "      s.id = 'fp-theme-css';\n"
                "      s.textContent = css;\n"
                "      (document.head || document.documentElement).appendChild(s);\n"
                "    }\n"
                "  }catch(e){console.warn('fp-theme-css inject failed', e);}\n"
                "})();\n"
                "</script>"
            )
            st.markdown(safe_block, unsafe_allow_html=True)
        except Exception:
            # Fallback to the simple style injection if the script construction fails
            safe_block = f"<style id=\"fp-theme-css\">\n{css}\n</style>"
            try:
                st.markdown(safe_block, unsafe_allow_html=True)
            except Exception:
                pass
    except Exception:
        # Best-effort: do not raise during UI import
        return


# Inject repository-scoped auth overrides (best-effort). The CSS file lives
# in ../static/auth_override.css relative to this modules/ directory. If the
# file is missing the function is silent so imports remain safe.
try:
    inject_css("../static/auth_override.css")
except Exception:
    # Keep imports safe in minimal environments
    pass


def render_controls_row(conversation_key):
    controls = st.columns([2, 1, 1, 1, 1, 1])
    with controls[0]:
        # Ensure a processing mode exists in session state. The actual
        # interactive controls for changing this are in the Settings
        # sidebar expander (so both demo and authenticated flows show
        # a single, consistent place for preferences).
        if 'processing_mode' not in st.session_state:
            st.session_state.processing_mode = os.getenv(
                'DEFAULT_PROCESSING_MODE', 'hybrid')

        # The interactive controls for changing processing mode are
        # rendered in the sidebar Settings panel. Keep this top-row
        # column reserved for future lightweight status badges but
        # avoid rendering non-interactive Mode selectors inline. The
        # explicit Mode/Theme captions are intentionally omitted here
        # to avoid duplicating the Settings controls (they live in
        # the sidebar expander).
        current_mode = st.session_state.processing_mode
        # Place Start Personal Log in the far-left column per layout request
        # Only show for authenticated users (requires data persistence)
        if st.session_state.get('authenticated'):
            try:
                if st.button("Start Personal Log", key="start_log_btn"):
                    st.session_state.show_personal_log = True
                    st.rerun()
            except Exception:
                pass

    with controls[1]:
        # Theme selection lives in the Settings sidebar expander; avoid
        # rendering inline theme captions here to reduce visual clutter.
        current_theme = st.session_state.get('theme', 'Light')
        # Place Logout in the adjacent (controls[1]) column so it sits
        # immediately to the right of the Start Personal Log button.
        # Only show for authenticated users
        if st.session_state.get('authenticated'):
            try:
                if st.button("Logout", key="controls_logout", help="Sign out of your account"):
                    from .auth import SaoynxAuthentication
                    auth = SaoynxAuthentication()
                    auth.logout()
            except Exception:
                pass
    # Removed Debug and Clear History controls — these buttons did not provide
    # useful functionality and duplicated UI surface area. Slots retained for
    # layout stability.
    with controls[2]:
        # Reserved for small additional actions; intentionally empty to
        # maintain layout stability.
        pass
    with controls[3]:
        pass
    with controls[4]:
        # Moved 'Download My Data' to the sidebar (related controls)
        # Keep this slot reserved for future row controls if needed.
        pass
    with controls[5]:
        # Reserved for future use; intentionally left empty.
        pass


def ensure_processing_prefs():
    """Normalize legacy processing preferences and ensure keys exist in session_state."""
    if 'processing_mode' in st.session_state and st.session_state.processing_mode == 'ai_preferred':
        st.session_state.processing_mode = 'hybrid'
        st.session_state['prefer_ai'] = True

    if 'processing_mode' not in st.session_state:
        st.session_state.processing_mode = os.getenv(
            'DEFAULT_PROCESSING_MODE', 'hybrid')

    if 'prefer_ai' not in st.session_state:
        st.session_state['prefer_ai'] = True


def decode_ai_reply(ai_reply: str, conversation_context: dict) -> tuple:
    """Decode an AI reply using the local parser and return (composed_response, debug_info)."""
    try:
        from emotional_os.glyphs.signal_parser import parse_input
    except Exception:
        return ai_reply, {}

    try:
        ai_local = parse_input(
            ai_reply,
            "emotional_os/parser/signal_lexicon.json",
            db_path="emotional_os/glyphs/glyphs.db",
            conversation_context=conversation_context,
        )
        ai_voltage = ai_local.get("voltage_response", "")
        ai_glyphs = conversation_context.get("glyphs", [])
        ai_best = conversation_context.get("best_glyph")
        ai_glyph_display = ai_best['glyph_name'] if ai_best else (
            ai_glyphs[0]['glyph_name'] if ai_glyphs else 'None')
        # Post-process the AI reply so that short/generic fallbacks are
        # more varied and opening lines aren't duplicated. This keeps the
        # user-facing reply natural while preserving the local analysis in
        # the debug payload. We intentionally avoid writing verbose
        # parsing/debug text inline unless the developer explicitly opts
        # into it (via FP_SHOW_LOCAL_DECODING or session flag).

        # Use the shared reply polish util so it's testable and reusable.
        try:
            from emotional_os.deploy.reply_utils import polish_ai_reply
        except Exception:
            # Local fallback if the util cannot be imported for any reason.
            def polish_ai_reply(text: str) -> str:
                t = (text or '').strip()
                parts = [p.strip() for p in t.split('\n') if p.strip()]
                if len(parts) > 1 and all(p == parts[0] for p in parts):
                    t = parts[0]
                return t

        polished = polish_ai_reply(ai_reply)

        # Show local decoding and glyph annotations only when explicitly
        # enabled. By default we avoid appending internal parsing/debug
        # details to the user-facing reply. Use the environment variable
        # `FP_SHOW_LOCAL_DECODING=1` or set the session flag
        # `st.session_state['show_local_decoding'] = True` to reveal this
        # additional diagnostic information for developers.
        try:
            show_local = os.environ.get('FP_SHOW_LOCAL_DECODING') == '1' or st.session_state.get(
                'show_local_decoding', False)
        except Exception:
            show_local = False

        if show_local:
            # Keep debug annotations compact and bracketed so they don't
            # interrupt the primary reply flow if accidentally enabled.
            composed = (
                f"{polished}\n\n"
                f"[Local decoding: {ai_voltage} | Resonant Glyph: {ai_glyph_display}]"
            )
        else:
            # Default: return the polished AI reply without local debug
            # annotations so the user sees a concise, human-friendly
            # response.
            composed = polished

        debug = {
            'signals': ai_local.get('signals', []),
            'gates': ai_local.get('gates', []),
            'glyphs': ai_glyphs,
            'debug_sql': ai_local.get('debug_sql', ''),
            'debug_glyph_rows': ai_local.get('debug_glyph_rows', [])
        }
        return composed, debug
    except Exception:
        return ai_reply, {}


def run_hybrid_pipeline(effective_input: str, conversation_context: dict, saori_url: str, supabase_key: str) -> tuple:
    """Run the full hybrid pipeline: local parse -> AI -> local decode.

    Returns (response_text, debug_info_dict, local_analysis_dict)
    """
    try:
        from emotional_os.glyphs.signal_parser import parse_input
        local_analysis = parse_input(effective_input, "emotional_os/parser/signal_lexicon.json",
                                     db_path="emotional_os/glyphs/glyphs.db", conversation_context=conversation_context)
    except Exception:
        local_analysis = {}

    glyphs = local_analysis.get('glyphs', [])
    voltage_response = local_analysis.get('voltage_response', '')
    ritual_prompt = local_analysis.get('ritual_prompt', '')

    # Force AI service failure for local testing (set LOCAL_DEV_MODE=1 in environment)
    if os.environ.get('LOCAL_DEV_MODE') == '1':
        # Simulate a 401 HTTP error to test our improved fallback messages
        class MockResponse:
            status_code = 401
            def json(self):
                return {"error": "Authentication failed - this is a test"}
        
        mock_response = MockResponse()
        # This will trigger our improved fallback logic
        try:
            body = mock_response.json()
            ai_reply = body.get('reply') or body.get('error') or ''
        except Exception:
            ai_reply = ''
        
        if ai_reply:
            composed, debug = decode_ai_reply(ai_reply, conversation_context)
            return composed, debug, local_analysis
            
        fallback = (
            f"AI service error (HTTP {mock_response.status_code}).\n"
            f"Local Analysis: {voltage_response}\n"
            f"Activated Glyphs: {', '.join([g.get('glyph_name','') for g in glyphs]) if glyphs else 'None'}\n"
            f"{ritual_prompt}\n(AI enhancement unavailable - local dev mode)"
        )
        return fallback, {}, local_analysis

    if not saori_url or not supabase_key:
        response = f"Local Analysis: {voltage_response}\nActivated Glyphs: {', '.join([g.get('glyph_name','') for g in glyphs]) if glyphs else 'None'}\n{ritual_prompt}\n(AI enhancement unavailable)"
        logger.warning(
            "Hybrid pipeline skipped: missing saori_url or supabase_key")
        return response, {}, local_analysis

    # Build payload defensively and guard session keys
    payload = {
        "message": effective_input,
        "mode": st.session_state.get('processing_mode', 'hybrid'),
        "user_id": st.session_state.get('user_id', 'unknown-user'),
        "local_voltage_response": voltage_response,
        "local_glyphs": ', '.join([g.get('glyph_name', '') for g in glyphs]) if glyphs else '',
        "local_ritual_prompt": ritual_prompt
    }

    # Debug toggle (secrets first, then session) to control verbosity
    DEBUG_MODE = False
    try:
        DEBUG_MODE = bool(st.secrets.get('debug_mode', False))
    except Exception:
        DEBUG_MODE = bool(st.session_state.get('debug_mode', False))

    # Ensure requests is available
    if requests is None:
        logger.error(
            "Hybrid pipeline requires 'requests' but it is not installed")
        return "AI processing unavailable (requests library not installed).", {}, local_analysis

    # Use user's JWT token for authenticated requests, fallback to service key
    auth_token = st.session_state.get('user_jwt_token') or supabase_key

    # Log payload and destination (masked token) when debugging
    try:
        if DEBUG_MODE:
            logger.info("Hybrid pipeline payload: %s", payload)
            try:
                logger.info(
                    "Hybrid pipeline auth token (masked): %s...", str(auth_token)[:10])
            except Exception:
                logger.info("Hybrid pipeline auth token: <unavailable>")
            logger.info("POSTing to: %s", saori_url)
    except Exception:
        pass

    try:
        response_data = requests.post(
            saori_url,
            headers={
                "Authorization": f"Bearer {auth_token}",
                "Content-Type": "application/json"
            },
            json=payload,
            timeout=15,
        )
    except Exception as e:
        import traceback
        traceback.print_exc()
        logger.exception("Hybrid pipeline POST failed: %s", e)
        response = (
            f"Local Analysis: {voltage_response}\nActivated Glyphs: {', '.join([g.get('glyph_name','') for g in glyphs]) if glyphs else 'None'}\n{ritual_prompt}\nAI error: {e}"
        )
        return response, {}, local_analysis

    # Log status and body for troubleshooting
    try:
        status = getattr(response_data, 'status_code', None)
        body = getattr(response_data, 'text', None)
        logger.info("Hybrid pipeline response status: %s", status)
        if DEBUG_MODE:
            logger.info("Hybrid pipeline response body: %s", body)
    except Exception:
        pass

<<<<<<< HEAD
    # Surface non-200 responses with explicit error text
    if not getattr(response_data, 'status_code', None) == 200:
        try:
            resp_text = response_data.text if hasattr(
                response_data, 'text') else '<no body>'
        except Exception:
            resp_text = '<no body>'
        logger.error("Hybrid pipeline non-200 response: %s %s",
                     getattr(response_data, 'status_code', None), resp_text)
        return f"AI error: {getattr(response_data, 'status_code', 'unknown')} - {resp_text}", {}, local_analysis

    try:
        result = response_data.json()
    except Exception as e:
        logger.exception(
            "Failed to decode hybrid pipeline JSON response: %s", e)
        return f"AI error: could not decode response ({e})", {}, local_analysis
=======
    if response_data.status_code != 200:
        # Try to surface any helpful text from the AI service response. If
        # that's not available, fall back to a concise local analysis so the
        # user still receives useful feedback rather than a generic error.
        try:
            body = response_data.json()
            ai_reply = body.get('reply') or body.get('error') or ''
        except Exception:
            ai_reply = (getattr(response_data, 'text', '') or '').strip()

        if ai_reply:
            composed, debug = decode_ai_reply(ai_reply, conversation_context)
            return composed, debug, local_analysis

        # Final fallback: include HTTP status and local parsing summary.
        fallback = (
            f"AI service error (HTTP {response_data.status_code}).\n"
            f"Local Analysis: {voltage_response}\n"
            f"Activated Glyphs: {', '.join([g.get('glyph_name','') for g in glyphs]) if glyphs else 'None'}\n"
            f"{ritual_prompt}\n(AI enhancement unavailable)"
        )
        return fallback, {}, local_analysis
>>>>>>> d2f4cbfe

    ai_reply = result.get('reply', "I'm here to listen.")

    composed, debug = decode_ai_reply(ai_reply, conversation_context)
    return composed, debug, local_analysis

# Data management functions


def render_settings_sidebar():
    """Render the Settings expander in the sidebar.

    This provides the Processing Mode and Theme drop-downs so users can
    change preferences from a single place (sidebar) similar to the
    Privacy & Consent expander.
    """
    try:
        # Normalize any legacy keys first
        try:
            ensure_processing_prefs()
        except Exception:
            pass

        with st.sidebar.expander("⚙️ Settings", expanded=False):
            st.markdown("**Interface & Processing**")

            # Processing mode: hybrid or local
            current_mode = st.session_state.get('processing_mode', 'hybrid')
            try:
                def _on_mode_change():
                    # Ensure the session_state key is normalized and trigger a rerun
                    try:
                        st.session_state['processing_mode'] = st.session_state.get(
                            'processing_mode', current_mode)
                    except Exception:
                        pass
                    try:
                        st.experimental_rerun()
                    except Exception:
                        pass

                st.selectbox(
                    "Processing mode",
                    options=["hybrid", "local"],
                    index=0 if current_mode == 'hybrid' else 1,
                    key='processing_mode',
                    help='Hybrid: AI + local parsing. Local: only local parsing.',
                    on_change=_on_mode_change
                )
            except Exception:
                st.session_state.setdefault('processing_mode', current_mode)

            # Theme selection — mirrors to both legacy 'theme' and
            # 'theme_select_row' used elsewhere in the UI.
            current_theme = st.session_state.get(
                'theme_select_row', st.session_state.get('theme', 'Light'))
            try:
                def _on_theme_change():
                    # Mirror selection into legacy key and force a clean rerun
                    try:
                        st.session_state['theme'] = st.session_state.get(
                            'theme_select_row', current_theme)
                        st.session_state['theme_loaded'] = False
                    except Exception:
                        pass
                    try:
                        st.experimental_rerun()
                    except Exception:
                        pass

                st.selectbox(
                    "Theme",
                    options=["Light", "Dark"],
                    index=0 if current_theme == 'Light' else 1,
                    key='theme_select_row',
                    help='Choose the UI theme (Light or Dark)',
                    on_change=_on_theme_change
                )
            except Exception:
                st.session_state.setdefault('theme_select_row', current_theme)

            # Mirror theme into the older 'theme' key so other modules are
            # consistent regardless of which key they consult.
            st.session_state['theme'] = st.session_state.get(
                'theme_select_row', 'Light')
            # Mark theme as not loaded so CSS will be re-injected on next render
            st.session_state['theme_loaded'] = False
    except Exception:
        # Best-effort: don't break the app if sidebar rendering fails
        return


def delete_user_history_from_supabase(user_id: str) -> tuple:
    """Delete all persisted conversation history for a user from Supabase.

    Args:
        user_id: The user ID whose history should be deleted.

    Returns:
        A tuple (success: bool, message: str) indicating whether the deletion succeeded.
    """
    try:
        if requests is None:
            return False, "Network requests not available in this environment."

        supabase_url = st.secrets.get("supabase", {}).get("url")
        supabase_key = st.secrets.get("supabase", {}).get("key")

        if not supabase_url or not supabase_key:
            return False, "Supabase not configured. Cannot delete server history."

        # Call a Supabase function or use the REST API to delete user history
        # For now, we'll attempt a direct REST API call to a hypothetical endpoint
        delete_url = f"{supabase_url}/rest/v1/conversations?user_id=eq.{user_id}"

        response = requests.delete(
            delete_url,
            headers={
                "Authorization": f"Bearer {supabase_key}",
                "Content-Type": "application/json",
                "Prefer": "return=minimal"
            },
            timeout=10
        )

        if response.status_code in [200, 204, 404]:
            return True, "Server-side history deleted successfully."
        else:
            return False, f"Failed to delete history (HTTP {response.status_code})."
    except Exception as e:
        return False, f"Error deleting history: {str(e)}"

# UI rendering functions


def render_splash_interface(auth):
    # Ensure the splash uses the light theme CSS (self-contained).
    # Historically this injected the base `emotional_os_ui.css` which, when
    # combined with the later theme injection, produced multiple stylesheet
    # nodes. Use the light theme file so only `*_light.css` or `*_dark.css`
    # are injected at any time.
    # Use Streamlit's native theming (configured in .streamlit/config.toml)
    # and keep only a few focused overrides needed for consistent logo fills
    # and a couple of small layout tweaks. Avoid injecting the full theme
    # CSS here to prevent multiple stylesheet nodes and related runtime
    # races in the client bundle.
    try:
        st.markdown(
            """
            <style>
            /* Ensure inline SVGs in the brand/logo area inherit color from text
               so Streamlit theme colors drive their appearance. */
            .brand-logo svg, .logo-container svg { fill: currentColor !important; }
            .splash-logo svg * { fill: currentColor !important; stroke: none !important; }
            </style>
            """,
            unsafe_allow_html=True,
        )
    except Exception:
        pass

    # Add custom CSS for splash screen
    st.markdown("""
    <style>
    .splash-logo-container {
        text-align: center;
        margin-bottom: 2rem;
        margin-top: 3rem;
    }
    .splash-logo {
        width: 200px;
        height: auto;
        margin-bottom: 1rem;
    }
    .splash-title {
        font-size: 2rem;
        font-weight: 300;
        letter-spacing: 0.2em;
        color: #2E2E2E;
        margin: 1rem 0 0.5rem 0;
        text-align: center;
        line-height: 1.2;
    }
    .splash-subtitle {
        font-size: 1.2rem;
        color: #666;
        letter-spacing: 0.1em;
        font-weight: 300;
        text-transform: uppercase;
        text-align: center;
        line-height: 1.5;
    }
    </style>
    """, unsafe_allow_html=True)

    # Center everything in the page
    col1, col2, col3 = st.columns([1, 2, 1])
    with col2:
        # Logo and text container
        st.markdown('<div class="splash-logo-container">',
                    unsafe_allow_html=True)

    # Use the cropped logo from the static directory to avoid inline SVG
    # fill/viewBox inconsistencies across browsers. Prefer serving the SVG
    # as an <img> which ensures correct MIME handling and consistent sizing.
    # Use the inverted/no-text cropped SVG (more reliable and not corrupted)
    logo_file = "FirstPerson-Logo-invert-cropped_notext.svg"

    # Prefer graphics stored under the package static folder so the asset
    # lives with the code. Fall back to repository-root `static/graphics`.
    pkg_graphics_path = os.path.join(os.path.dirname(
        __file__), "static", "graphics", logo_file)
    repo_graphics_path = os.path.join("static", "graphics", logo_file)

    static_path = f"/static/graphics/{logo_file}"

    # Provide a simple CSS hook for sizing the raster/SVG image
    st.markdown(
        """
        <style>
        /* Stronger splash CSS: target inline SVG elements and <img> fallbacks. */
        .splash-logo, .splash-logo img, .splash-logo svg { display: block; margin: 0 auto; width: 140px; height: auto; }

        /* Force fills and remove strokes inside inline SVGs so white shapes
           become visible on light backgrounds. Use attribute selectors to
           catch explicit fill attributes and inline styles. */
        .splash-logo svg * { fill: #31333F !important; stroke: none !important; }
        .splash-logo svg [fill="#fff"], .splash-logo svg [fill="#FFFFFF"] { fill: #31333F !important; }
        .splash-logo svg [style*="fill:#fff"], .splash-logo svg [style*="fill:#FFF"],
        .splash-logo svg [style*="fill:#ffffff"], .splash-logo svg [style*="fill:#FFFFFF"] { fill: #31333F !important; }

        /* Improve rendering quality and ensure inline SVGs respect sizing */
        .splash-logo svg { shape-rendering: geometricPrecision; image-rendering: optimizeQuality; }

        /* For <img> rendered SVGs (external resource), apply a light drop-shadow
           so white shapes gain contrast on white backgrounds. */
        .splash-logo img, img.splash-logo { filter: drop-shadow(0 0 6px rgba(0,0,0,0.25)) !important; background-color: transparent !important; }
        </style>
        """,
        unsafe_allow_html=True,
    )

    try:
        # If the package-local static file exists, prefer that (keeps
        # assets colocated with the package). Otherwise fall back to the
        # repo-root static/graphics directory used historically.
        if os.path.exists(pkg_graphics_path):
            try:
                st.image(pkg_graphics_path, width=140)
            except Exception:
                img_tag = f'<img src="{static_path}" class="splash-logo" alt="FirstPerson logo" />'
                st.markdown(img_tag, unsafe_allow_html=True)
        elif os.path.exists(repo_graphics_path):
            try:
                st.image(repo_graphics_path, width=140)
            except Exception:
                img_tag = f'<img src="{static_path}" class="splash-logo" alt="FirstPerson logo" />'
                st.markdown(img_tag, unsafe_allow_html=True)
        else:
            # Fallback: load inline SVG (keeps previous behavior when
            # the static file is not present). The loader already strips
            # problematic XML/DOCTYPE lines.
            svg_markup = _load_inline_svg(logo_file)
            st.markdown(
                f'<div class="splash-logo">{svg_markup}</div>', unsafe_allow_html=True)
    except Exception:
        st.markdown(
            '<div style="font-size: 4rem; text-align: center;">🧠</div>', unsafe_allow_html=True)

        # Add title and subtitle
        st.markdown("""
            <div class="splash-title">Personal AI</div>
            <div class="splash-subtitle">Companion</div>
        """, unsafe_allow_html=True)
        st.markdown('</div>', unsafe_allow_html=True)
    st.markdown('</div>', unsafe_allow_html=True)

    # Make Sign In / Register actions obvious on the splash screen. Placing
    # these buttons here ensures the auth forms can be opened even when other
    # interactive elements are hidden by CSS or embedding contexts.
    try:
        with st.container():
            c1, c2, c3 = st.columns([1, 2, 1])
            with c2:
                if st.button("Sign In", key="splash_sign_in"):
                    st.session_state.show_login = True
                    st.rerun()
                # [label patch] changed 'Register' to 'Create An Account' (splash button)
                if st.button("Create An Account", key="splash_register"):
                    st.session_state.show_register = True
                    st.rerun()
    except Exception:
        # Best-effort: if Streamlit UI isn't fully available, continue silently
        pass

    if st.session_state.get('show_login', False):
        auth.render_login_form()
    elif st.session_state.get('show_register', False):
        auth.render_register_form()
    else:
        st.markdown('<div class="auth-container">', unsafe_allow_html=True)
        col1, col2, col3 = st.columns([1, 2, 1])
        with col2:
            qcol1, qcol2 = st.columns([1, 1], gap="small")
        # Logo already rendered above in the centered splash area. Skip
        # re-rendering it here to avoid duplicate icons showing on the
        # splash/login page; keep the auth container open for controls.
        st.markdown('</div>', unsafe_allow_html=True)


def render_main_app():
    """Main app interface for authenticated users - Full Emotional OS"""
    # Warm up optional NLP libraries early so Streamlit's runtime has a
    # chance to import and load models once at startup. This helps avoid
    # spurious "not available" warnings when the environment already has
    # the packages but the lazy import path wasn't triggered yet.
    try:
        from emotional_os.deploy.modules.nlp_init import warmup_nlp
        try:
            warmup_nlp()
        except Exception:
            # Best-effort: do not break UI if warmup fails
            pass
    except Exception:
        # If the helper isn't present, proceed without warming up.
        pass
    # Optional debug overlay: enable by setting the environment variable
    # FP_DEBUG_UI=1 in the deployment environment or export it locally when
    # running the app. This prints helpful session_state keys to the UI so
    # we can see why the post-login view might be empty.
    try:
        import os as _os
        if _os.environ.get('FP_DEBUG_UI') == '1':
            try:
                with st.expander('DEBUG: session_state snapshot', expanded=True):
                    _keys = [
                        'authenticated', 'user_id', 'username', 'session_expires',
                        'show_login', 'show_register', 'header_rendered', 'conversation_manager'
                    ]
                    _snap = {k: (st.session_state.get(k) if k != 'conversation_manager' else (
                        'present' if st.session_state.get('conversation_manager') else 'none')) for k in _keys}
                    st.json(_snap)
            except Exception:
                # Best-effort: do not break the main UI when debug overlay fails
                pass
    except Exception:
        pass
    # Session-level telemetry toggle (lightweight): attach a telemetry handler for this Streamlit session
    try:
        from emotional_os.core import signal_parser as _sp
        # initialize session flag if missing
        if 'enable_telemetry' not in st.session_state:
            st.session_state['enable_telemetry'] = False
        with st.expander('Developer: Telemetry', expanded=False):
            enable_tel = st.checkbox('Enable Telemetry (show parse/selection events)',
                                     value=st.session_state.get('enable_telemetry', False))
            if enable_tel != st.session_state.get('enable_telemetry'):
                st.session_state['enable_telemetry'] = enable_tel
                try:
                    _sp.set_telemetry(bool(enable_tel))
                except Exception:
                    # best-effort: do not break the UI if telemetry cannot be toggled
                    pass
    except Exception:
        # If signal_parser isn't available in this environment, skip the UI control
        pass
    # Defensive client-side guard for third-party DOM libraries (e.g., jQuery)
    # Some compiled frontend code can call jQuery($) with an undefined or
    # otherwise-invalid first argument during quick DOM swaps (theme toggles).
    # That results in the runtime TypeError reported by the user. To harden
    # the frontend, inject a small script that wraps `window.jQuery` / `window.$`
    # and falls back to a harmless DocumentFragment when callers pass a
    # falsy/invalid argument. This is defensive and non-invasive: it does
    # not change library behavior for valid inputs.
    try:
        # [safe_embed_html_local patch] replaced inline defensive jQuery patch with safe_embed_html_local
        safe_embed_html_local("""
        <script>
        (function(){
            try{
                var jq = window.jQuery || window.$;
                if(!jq || !jq.fn) return;
                // Patch jQuery.fn.init to coerce null/undefined selectors to
                // an empty string so Sizzle doesn't throw the TypeError when
                // called with invalid arguments during theme toggles.
                try{
                    var _origInit = jq.fn.init;
                    if(typeof _origInit === 'function'){
                        jq.fn.init = function(selector, context, root){
                            try{
                                if(selector === null || typeof selector === 'undefined'){
                                    selector = '';
                                }
                                return _origInit.call(this, selector, context, root);
                            }catch(e){
                                try{
                                    return _origInit.call(this, '');
                                }catch(e2){
                                    return _origInit.apply(this, arguments);
                                }
                            }
                        };
                    }
                }catch(e){/* swallow */}
            }catch(e){/* swallow */}
        })();
        </script>
        """, use_iframe=False, height=240)
    except Exception:
        pass
    # Further defensive guards: patch common DOM lookup APIs and jQuery/$ factory
    # to tolerate unexpected argument types which can surface during theme
    # toggles or fast re-renders in the compiled frontend.
    try:
        # [safe_embed_html_local patch] replaced querySelector/querySelectorAll
        # and jQuery factory wrapper with isolated embed (use_iframe=False)
        safe_embed_html_local(
            """
            <script>
            (function(){
                try{
                    // Helper to detect DOM node-like objects
                    function isNode(obj){
                        return (typeof Node === 'object' ? obj instanceof Node : obj && typeof obj === 'object' && typeof obj.nodeType === 'number' && typeof obj.nodeName==='string');
                    }
                    function isNodeList(obj){
                        return Object.prototype.toString.call(obj) === '[object NodeList]' || Object.prototype.toString.call(obj) === '[object HTMLCollection]';
                    }

                    // Wrap document.querySelector & querySelectorAll
                    var _qs = document.querySelector;
                    var _qsAll = document.querySelectorAll;
                    document.querySelector = function(sel){
                        try{
                            if(typeof sel !== 'string' && !isNode(sel) && !isNodeList(sel)){
                                console.warn(
                                    'Safe-guard: querySelector called with invalid selector', sel);
                                return null;
                            }
                            return _qs.call(document, sel);
                        }catch(e){
                            console.warn('Safe-guard: querySelector threw', e);
                            return null;
                        }
                    };
                    document.querySelectorAll = function(sel){
                        try{
                            if(typeof sel !== 'string' && !isNode(sel) && !isNodeList(sel)){
                                console.warn(
                                    'Safe-guard: querySelectorAll called with invalid selector', sel);
                                // return empty NodeList via a harmless selector on a detached element
                                return document.createElement('div').querySelectorAll('.fp-no-match');
                            }
                            return _qsAll.call(document, sel);
                        }catch(e){
                            console.warn(
                                'Safe-guard: querySelectorAll threw', e);
                            return document.createElement('div').querySelectorAll('.fp-no-match');
                        }
                    };

                    // Wrap jQuery/$ factory if present
                    var orig$ = window.$;
                    var origJQ = window.jQuery;
                    function safeFactory(factory){
                        return function(arg){
                            try{
                                var isValid = (typeof arg === 'string' || isNode(arg) || isNodeList(arg) || (arg && typeof arg.length === 'number'));
                                if(isValid){
                                    return factory(arg);
                                }
                                // Log the offending value and a small stack so we can trace where it came from
                                try{
                                    console.warn(
                                        'Safe-guard: jQuery factory called with invalid arg:', arg);
                                    console.warn('Safe-guard: arg type =', Object.prototype.toString.call(arg), 'typeof=', typeof arg);
                                    console.warn(new Error('jQuery factory invalid-arg stack').stack);
                                }catch(_e){}
                                // fallback to empty selection
                                return factory(document.createElement('div'));
                            }catch(e){
                                try{ return factory(document.createElement('div')); }catch(e2){ return null; }
                            }
                        };
                    }
                    if(typeof orig$ === 'function'){
                        try{ window.$ = safeFactory(orig$); }catch(e){}
                    }
                    if(typeof origJQ === 'function'){
                        try{ window.jQuery = safeFactory(origJQ); }catch(e){}
                    }
                }catch(e){/* swallow */}
            })();
            </script>
            """,
            use_iframe=False,
            height=240,
        )
    except Exception:
        pass
    # Instrument unhandled client errors with an in-page overlay to help
    # capture stack traces when theme toggles still throw in the browser.
    try:
        # [safe_embed_html_local patch] replaced in-page client error overlay
        # with isolated embed (use_iframe=False) so handlers run in the
        # parent document but are managed via the helper for traceability.
        safe_embed_html_local(
            """
            <script>
            (function(){
                try{
                    function showErrorOverlay(msg){
                        try{
                            var id = 'fp-client-error-overlay';
                            var existing = document.getElementById(id);
                            if(existing) existing.remove();
                            var el = document.createElement('div');
                            el.id = id;
                            el.style.position = 'fixed';
                            el.style.right = '12px';
                            el.style.top = '12px';
                            el.style.zIndex = 999999;
                            el.style.maxWidth = 'min(90vw,800px)';
                            el.style.background = 'rgba(255,255,255,0.95)';
                            el.style.color = '#111';
                            el.style.border = '1px solid #e33';
                            el.style.padding = '12px';
                            el.style.borderRadius = '8px';
                            el.style.boxShadow = '0 6px 24px rgba(0,0,0,0.2)';
                            var pre = document.createElement('pre');
                            pre.style.maxHeight = '40vh';
                            pre.style.overflow = 'auto';
                            pre.style.whiteSpace = 'pre-wrap';
                            pre.style.fontSize = '12px';
                            pre.textContent = msg;
                            el.appendChild(pre);
                            var btn = document.createElement('button');
                            btn.textContent = 'Dismiss';
                            btn.style.marginTop = '8px';
                            btn.onclick = function(){ el.remove(); };
                            el.appendChild(btn);
                            document.body.appendChild(el);
                        }catch(e){/*ignore*/}
                    }

                    window.addEventListener('error', function(ev){
                        try{
                            var m = ev && ev.error && ev.error.stack ? ev.error.stack : (ev && ev.message) || String(ev);
                            showErrorOverlay(m);
                        }catch(e){}
                    }, true);

                    window.addEventListener('unhandledrejection', function(ev){
                        try{
                            var m = ev && ev.reason && ev.reason.stack ? ev.reason.stack : JSON.stringify(ev.reason);
                            showErrorOverlay(
                                'UnhandledPromiseRejection: ' + m);
                        }catch(e){}
                    }, true);
                }catch(e){}
            })();
            </script>
            """,
            use_iframe=False,
            height=300,
        )
    except Exception:
        pass
    # Skip header rendering if it's already been done
    if not st.session_state.get('header_rendered'):
        # Render header with logo and title very close together
        col1, col2 = st.columns([0.5, 8], gap="small")
        with col1:
            try:
                # Prefer package-local normalized logo if present
                norm_file = "FirstPerson-Logo-normalized.svg"
                pkg_norm = os.path.join(os.path.dirname(
                    __file__), "static", "graphics", norm_file)
                repo_norm = os.path.join("static", "graphics", norm_file)
                if os.path.exists(pkg_norm):
                    st.image(pkg_norm, width=24)
                elif os.path.exists(repo_norm):
                    st.image(repo_norm, width=24)
                else:
                    raise FileNotFoundError
            except Exception:
                st.markdown(
                    '<div style="font-size: 2.5rem; margin: 0; line-height: 1;">🧠</div>', unsafe_allow_html=True)
        with col2:
            st.markdown('<h1 style="margin: 0; margin-left: -35px; padding-top: 10px; color: #2E2E2E; font-weight: 300; letter-spacing: 2px; font-size: 2.2rem;">FirstPerson - Personal AI Companion</h1>', unsafe_allow_html=True)
        st.session_state['header_rendered'] = True
    # ------------------------------------------------------------------------
    # Demo-mode: if the user is not authenticated, provide a lightweight
    # demo experience so the main interface loads immediately. The sidebar
    # will expose Sign In / Register controls which open the existing auth
    # flows. This keeps the previous splash page behaviour reversible.
    # ------------------------------------------------------------------------
    try:
        from .auth import SaoynxAuthentication
        auth = SaoynxAuthentication()
    except Exception:
        # Best-effort: if auth isn't available, proceed in a limited demo mode
        auth = None

    if not st.session_state.get('authenticated'):
        # Ensure demo-mode session defaults exist so downstream code that
        # expects a user_id/username can run without branching everywhere.
        st.session_state.setdefault('demo_mode', True)
        # Use a stable demo placeholder id so migration can find demo
        # conversations later when the user authenticates.
        if 'demo_placeholder_id' not in st.session_state:
            st.session_state['demo_placeholder_id'] = f"demo_{uuid.uuid4().hex[:8]}"
        st.session_state.setdefault(
            'user_id', st.session_state['demo_placeholder_id'])
        st.session_state.setdefault('username', 'Demo User')
        # Informational banner for demo users and a small logo above it
        try:
            # Prefer package-local static SVG image for reliable rendering in VS Code/browser
            pkg_logo = os.path.join(os.path.dirname(
                __file__), "static", "graphics", "FirstPerson-Logo-invert-cropped_notext.svg")
            if os.path.exists(pkg_logo):
                # Center the small logo above the demo info
                c1, c2, c3 = st.columns([1, 0.6, 1])
                with c2:
                    try:
                        st.image(pkg_logo, width=64)
                    except Exception:
                        # Fallback to inline SVG rendering if st.image fails
                        svg_markup = _load_inline_svg(
                            "FirstPerson-Logo-invert-cropped_notext.svg")
                        st.markdown(
                            f"<div style='width:64px;margin:0 auto'>{svg_markup}</div>", unsafe_allow_html=True)
            else:
                # Fallback: inline SVG if package file missing
                svg_markup = _load_inline_svg(
                    "FirstPerson-Logo-invert-cropped_notext.svg")
                st.markdown(
                    f"<div style='width:64px;margin:0 auto'>{svg_markup}</div>", unsafe_allow_html=True)

            st.info(
                "Running in demo mode — register or sign in in the sidebar to enable persistence and full features.")
        except Exception:
            try:
                st.info(
                    "Running in demo mode — register or sign in in the sidebar to enable persistence and full features.")
            except Exception:
                pass
    else:
        # Remove demo_mode flag when real user is authenticated
        if 'demo_mode' in st.session_state:
            del st.session_state['demo_mode']

    # ============================================================================
    # Initialize Conversation Manager & Sidebar
    # ============================================================================

    # Initialize conversation manager for persistence
    if ConversationManager and 'user_id' in st.session_state:
        if 'conversation_manager' not in st.session_state:
            st.session_state['conversation_manager'] = ConversationManager(
                st.session_state['user_id'])
            # Attempt to load user preferences (persist settings) from server
            try:
                mgr = st.session_state.get('conversation_manager')
                if mgr:
                    prefs = mgr.load_user_preferences()
                    # Only set defaults if session state doesn't already have them
                    # Default to FALSE for new users - requires explicit consent
                    if prefs:
                        if 'persist_history' not in st.session_state:
                            st.session_state['persist_history'] = prefs.get(
                                'persist_history', False)

                    # CONVERSATION CONTINUITY: Auto-load most recent conversation if available
                    # Only do this if user hasn't explicitly selected a conversation or started a new one
                    if ('selected_conversation' not in st.session_state and
                        'conversation_title' not in st.session_state and
                            'conversation_history' not in st.session_state):
                        try:
                            conversations = mgr.load_conversations()
                            if conversations:
                                # Load the most recent conversation (first in list)
                                recent_conv = conversations[0]
                                st.session_state['selected_conversation'] = recent_conv['conversation_id']
                                st.session_state['conversation_title'] = recent_conv['title']

                                # Continue the conversation in-place: set current conversation id
                                # so subsequent messages append to this conversation rather than
                                # starting a new one. Mark as already named so we don't re-run
                                # the auto-naming flow for existing conversations.
                                try:
                                    st.session_state['current_conversation_id'] = recent_conv['conversation_id']
                                    st.session_state['conversation_named'] = True
                                except Exception:
                                    pass

                                # Load the conversation messages if available
                                if recent_conv.get('messages'):
                                    # Convert the messages to the expected format
                                    messages = []
                                    for msg in recent_conv['messages']:
                                        if isinstance(msg, dict):
                                            messages.append(msg)
                                    if messages:
                                        st.session_state['conversation_history'] = messages

                        except Exception:
                            # If conversation loading fails, just continue with a new conversation
                            pass
                        if 'persist_confirmed' not in st.session_state:
                            st.session_state['persist_confirmed'] = prefs.get(
                                'persist_confirmed', False)
            except Exception:
                # Best-effort: do not break UI if preferences cannot be loaded
                pass

        # Initialize current conversation ID if not set
        if 'current_conversation_id' not in st.session_state:
            st.session_state['current_conversation_id'] = str(uuid.uuid4())

        # Initialize conversation title if not set
        if 'conversation_title' not in st.session_state:
            st.session_state['conversation_title'] = "New Conversation"

    # If user just transitioned from demo -> authenticated, attempt a
    # best-effort migration of the ephemeral demo conversation into the
    # user's persistent storage. This runs before the sidebar renders so
    # migrated content appears in the sidebar immediately.
    try:
        # Migration guard: run only once per session after authentication
        if st.session_state.get('authenticated') and st.session_state.get('demo_placeholder_id') and not st.session_state.get('demo_migrated'):
            demo_id = st.session_state.get('demo_placeholder_id')
            demo_key = f"conversation_history_{demo_id}"
            # New user id already set by auth flow
            user_id_now = st.session_state.get('user_id')
            user_key = f"conversation_history_{user_id_now}"
            try:
                # Only migrate if there is demo content and user has no content yet
                if demo_key in st.session_state and st.session_state.get(demo_key):
                    demo_messages = st.session_state.get(demo_key)
                    # Copy into user's session key
                    if user_key not in st.session_state or not st.session_state.get(user_key):
                        st.session_state[user_key] = demo_messages

                        # Attempt to persist via ConversationManager if available
                        try:
                            if ConversationManager:
                                mgr = ConversationManager(user_id_now)
                                # Create a new conversation record for the migrated demo
                                conv_id = str(uuid.uuid4())
                                first_msg = demo_messages[0].get('user') if isinstance(
                                    demo_messages, list) and demo_messages and isinstance(demo_messages[0], dict) else None
                                title = generate_auto_name(first_msg, st.session_state.get('first_name')) if generate_auto_name and first_msg else (
                                    st.session_state.get('conversation_title') or 'Migrated Conversation')
                                mgr.save_conversation(
                                    conv_id, title, demo_messages)
                                # Set current conversation id to the newly created one
                                st.session_state['current_conversation_id'] = conv_id
                        except Exception:
                            # Swallow persistence failures; session copy is already done
                            pass

                    # Mark migrated so we don't run again
                    st.session_state['demo_migrated'] = True
            except Exception:
                # Non-fatal; do not block UI if migration fails
                st.session_state['demo_migrated'] = True
    except Exception:
        pass

    # We render auth forms inside the sidebar as expanders to keep the
    # main area focused. Sidebar expanders are controlled by
    # `sidebar_show_login` and `sidebar_show_register` session flags.
    # Ensure defaults exist.
    st.session_state.setdefault('sidebar_show_login', False)
    st.session_state.setdefault('sidebar_show_register', False)

    # If the user just authenticated, show a gentle confirmation toast
    # and then automatically transition into the authenticated UI.
    try:
        if st.session_state.get('authenticated') and st.session_state.get('post_login_transition'):
            msg = st.session_state.get(
                'post_login_message', 'Signed in successfully')
            # Center a subtle confirmation card
            c1, c2, c3 = st.columns([1, 2, 1])
            with c2:
                st.markdown(
                    f"<div style='padding:16px;border-radius:10px;background:#f0fff4;border:1px solid #d1f7d8;text-align:center;font-weight:600;'>✅ {msg}</div>",
                    unsafe_allow_html=True,
                )
            # Small pause to let the user see the confirmation
            try:
                time.sleep(1.0)
            except Exception:
                pass
            # Clear transient flags and rerun to render the full authenticated UI
            st.session_state.pop('post_login_transition', None)
            st.session_state.pop('post_login_message', None)
            st.rerun()
    except Exception:
        # Non-fatal; proceed to render sidebar normally
        pass

    # Display sidebar with previous conversations
    with st.sidebar:
        # Best-effort CSS to constrain sidebar width so form fields fit.
        # Streamlit's DOM classnames can change; this is a best-effort
        # approach that works in many environments.
        st.markdown(
            """
            <style>
            /* Constrain sidebar width */
            [data-testid="stSidebar"] > div {
                min-width: 260px !important;
                max-width: 400px !important;
            }
            /* Hide the vertical resize handle if present (best-effort) */
            .css-1v3fvcr { resize: none !important; }
            </style>
            """,
            unsafe_allow_html=True,
        )
        # Account panel: show sign-in/register when not authenticated.
        if not st.session_state.get('authenticated'):
            # Card-like account panel for a cleaner, welcoming look
            try:
                svg_name_side = "FirstPerson-Logo-black-cropped_notext.svg"
                svg_markup_side = _load_inline_svg(svg_name_side)
                # [svg size patch] constrain sidebar svg size to avoid oversized icon
                svg_markup_side_constrained = svg_markup_side
                try:
                    # If the inline svg doesn't declare width/height, inject conservative values.
                    # This is a simple, robust replacement that edits only the first <svg ...> tag.
                    import re

                    def _inject_size(match):
                        tag = match.group(0)
                        # If width/height already present, leave unchanged
                        if re.search(r"\bwidth\s*=\b|\bheight\s*=\b", tag, flags=re.IGNORECASE):
                            return tag
                        return tag.replace('<svg', '<svg width="120" height="120"')

                    svg_markup_side_constrained = re.sub(
                        r'<svg[^>]*', _inject_size, svg_markup_side_constrained, count=1, flags=re.IGNORECASE)
                except Exception:
                    # Best-effort: if anything fails, fall back to the original markup
                    svg_markup_side_constrained = svg_markup_side

                st.markdown(
                    f"<div style='border:1px solid rgba(0,0,0,0.06); padding:12px; border-radius:12px; background: rgba(250,250,250,0.02); text-align:center;'>\n<div style=\"max-width:120px; margin:auto; height:120px;\">{svg_markup_side_constrained}</div>\n<p style=\"margin:8px 0 6px 0; font-weight:600;\">Demo mode</p>\n</div>", unsafe_allow_html=True)
            except Exception:
                st.markdown("### Account")
            st.markdown("<div style='margin-top:16px;'></div>",
                        unsafe_allow_html=True)
            st.markdown(
                "**Create an Account** or **Sign In** to save your conversations and unlock full features.")
            col_a, col_b = st.columns([1, 1])
            with col_a:
                if st.button("Sign in", key="sidebar_toggle_sign_in"):
                    # Toggle the sidebar expander for sign-in
                    st.session_state['sidebar_show_login'] = not st.session_state.get(
                        'sidebar_show_login', False)
                    # Ensure the other expander is closed
                    if st.session_state['sidebar_show_login']:
                        st.session_state['sidebar_show_register'] = False
                    # No forced rerun here; allow the current render to show the expander
            with col_b:
                # [label patch] changed 'Register' to 'Create An Account' (sidebar button)
                if st.button("Create An Account", key="sidebar_toggle_register"):
                    st.session_state['sidebar_show_register'] = not st.session_state.get(
                        'sidebar_show_register', False)
                    if st.session_state['sidebar_show_register']:
                        st.session_state['sidebar_show_login'] = False
                    # No forced rerun here; allow the current render to show the expander

            # Quick demo entry (uses auth quick_login_bypass when available)
            if auth and hasattr(auth, 'quick_login_bypass'):
                if st.button("Continue in demo", key="sidebar_continue_demo"):
                    try:
                        auth.quick_login_bypass()
                    except Exception:
                        # Best-effort: fall back to local demo session state
                        st.session_state.authenticated = False
                        st.session_state.user_id = st.session_state.get(
                            'user_id')
                        st.session_state.username = st.session_state.get(
                            'username')
                        st.rerun()

            st.markdown("---")

            # Debug snapshot for sidebar auth flags (helpful during development)
            # Only show this when explicitly enabled via environment or session flag
            try:
                show_debug = os.environ.get(
                    'FP_DEBUG_UI') == '1' or st.session_state.get('show_sidebar_debug')
                if show_debug:
                    st.caption(
                        f"debug: sidebar_show_login={st.session_state.get('sidebar_show_login')} | sidebar_show_register={st.session_state.get('sidebar_show_register')}")
            except Exception:
                pass

            # Render auth expanders inside the sidebar (keeps main area stable)
            try:
                if st.session_state.get('sidebar_show_login'):
                    with st.expander("Sign in", expanded=True):
                        if auth:
                            auth.render_login_form(in_sidebar=True)
                        else:
                            st.error("Authentication subsystem unavailable")
                if st.session_state.get('sidebar_show_register'):
                    # [label patch] changed expander title 'Register' to 'Create An Account' (sidebar expander)
                    with st.expander("Create An Account", expanded=True):
                        if auth:
                            auth.render_register_form(in_sidebar=True)
                        else:
                            st.error("Authentication subsystem unavailable")
            except Exception:
                # Non-fatal: keep sidebar usable even if auth UI fails
                pass
        else:
            st.markdown("### Settings")

        # Privacy & Consent settings - only show when user is authenticated
        if st.session_state.get('authenticated'):
            try:
                from emotional_os.deploy.modules.consent_ui import render_consent_settings_panel
                render_consent_settings_panel()
            except ImportError:
                pass
            except Exception as e:
                st.warning(f"Consent settings error: {e}")

        # Load and display previous conversations - only for authenticated users
        if st.session_state.get('authenticated') and ConversationManager and st.session_state.get('conversation_manager'):
            st.markdown("---")
            load_all_conversations_to_sidebar(
                st.session_state['conversation_manager'])

            # New conversation button
            if st.button("➕ New Conversation", use_container_width=True):
                st.session_state['current_conversation_id'] = str(uuid.uuid4())
                st.session_state['conversation_title'] = "New Conversation"
<<<<<<< HEAD
                # Reset the in-session conversation history for this user so the
                # next message will be treated as the first message (and trigger
                # the naming process). Also clear any named flag.
                st.session_state['conversation_history_' +
                                 st.session_state['user_id']] = []
                st.session_state['conversation_named'] = False
=======
                # Ensure any previously-selected conversation is cleared
                try:
                    st.session_state.pop('selected_conversation', None)
                except Exception:
                    pass

                st.session_state['conversation_history_' +
                                 st.session_state['user_id']] = []
                # Optimistically add this new conversation to the session cache
                try:
                    cid = st.session_state['current_conversation_id']
                    cached = st.session_state.setdefault('session_cached_conversations', [])
                    # Avoid duplicates
                    if not any(c.get('conversation_id') == cid for c in cached):
                        cached.insert(0, {
                            'conversation_id': cid,
                            'title': st.session_state.get('conversation_title', 'New Conversation'),
                            'updated_at': datetime.datetime.now().isoformat(),
                            'message_count': 0,
                            'processing_mode': st.session_state.get('processing_mode', 'hybrid')
                        })
                except Exception:
                    pass
>>>>>>> d2f4cbfe
                st.rerun()

            # [title-edit patch] Offer inline title editing immediately after auto-generation
            try:
                # Build the conversation history key for this user
                _conv_key = f"conversation_history_{st.session_state.get('user_id')}"
                _curr_title = st.session_state.get(
                    'conversation_title', 'New Conversation')
                # Show a compact title row and, if requested, an inline editor
                if st.session_state.get('offer_title_edit', False):
                    st.markdown("**Conversation title**")
                    # Use a dedicated input key to avoid collisions
                    _edited = st.text_input(
                        "Edit title", value=_curr_title, key="inline_edit_conversation_title")
                    c1, c2 = st.columns([1, 1], gap="small")
                    with c1:
                        if st.button("Save", key="save_inline_title"):
                            # Persist the edited title to session state and mark named
                            st.session_state['conversation_title'] = _edited.strip(
                            ) or _curr_title
                            st.session_state['conversation_named'] = True
                            st.session_state['offer_title_edit'] = False
                            # Attempt immediate persistence if ConversationManager is present
                            try:
                                mgr = st.session_state.get(
                                    'conversation_manager')
                                if mgr:
                                    conv_id = st.session_state.get(
                                        'current_conversation_id') or str(uuid.uuid4())
                                    # Normalize messages in-session to the lightweight form expected by the manager
                                    _raw = st.session_state.get(_conv_key, [])
                                    _norm = []
                                    for t in _raw:
                                        if isinstance(t, dict) and 'role' in t and 'content' in t:
                                            _norm.append(t)
                                            continue
                                        if isinstance(t, dict) and 'user' in t and 'assistant' in t:
                                            _norm.append(
                                                {'role': 'user', 'content': t.get('user', '')})
                                            _norm.append(
                                                {'role': 'assistant', 'content': t.get('assistant', '')})
                                            continue
                                        if isinstance(t, dict) and 'user' in t:
                                            _norm.append(
                                                {'role': 'user', 'content': t.get('user', '')})
                                        elif isinstance(t, dict) and 'assistant' in t:
                                            _norm.append(
                                                {'role': 'assistant', 'content': t.get('assistant', '')})
                                        else:
                                            try:
                                                _norm.append(
                                                    {'role': 'user', 'content': str(t)})
                                            except Exception:
                                                _norm.append(
                                                    {'role': 'user', 'content': ''})

                                    try:
                                        mgr.save_conversation(
                                            conversation_id=conv_id,
                                            title=st.session_state['conversation_title'],
                                            messages=_norm,
                                            processing_mode=st.session_state.get(
                                                'processing_mode', 'hybrid'),
                                            auto_name=None,
                                            glyphs_triggered=st.session_state.get(
                                                'conversation_glyphs', [])
                                        )
                                    except Exception:
                                        # Swallow persistence errors here; the app will still
                                        # attempt to persist at the normal save points.
                                        pass
                            except Exception:
                                pass
                            # Refresh UI to reflect saved title
                            try:
                                st.experimental_rerun()
                            except Exception:
                                pass
                    with c2:
                        if st.button("Cancel", key="cancel_inline_title"):
                            st.session_state['offer_title_edit'] = False
                            try:
                                st.experimental_rerun()
                            except Exception:
                                pass
                else:
                    # Show current title compactly when not editing
                    try:
                        st.markdown(
                            f"**Conversation:** {st.session_state.get('conversation_title', 'New Conversation')}")
                    except Exception:
                        pass
            except Exception:
                # Best-effort: do not break the sidebar if title UI fails
                pass

        # Human-in-the-Loop (HIL) controls removed per user request.
        # All HIL-related session flags are cleared so the sidebar no longer
        # exposes HIL toggles or escalation controls during normal use.
        try:
            st.session_state.pop('enable_hil_escalation', None)
            st.session_state.pop('show_hil_controls', None)
            st.session_state.pop('preproc_confidence_threshold', None)
            st.session_state.pop('preproc_cluster_size', None)
            st.session_state.pop('hil_escalation_log', None)
            st.session_state.pop('last_preproc', None)
        except Exception:
            pass

        # NOTE: Export / download control intentionally removed from here.
        # The download/export button now lives inside the Privacy & Consent
        # sidebar expander (`render_consent_settings_panel`) so it is only
        # visible within that scoped area. Keeping it here caused duplicate
        # controls to appear in the main chat UI.

    # Use Streamlit native theming (via .streamlit/config.toml). Avoid full
    # CSS file swaps at runtime — instead inject only focused overrides that
    # Streamlit's theme system cannot reach (e.g., inline SVG fills).
        try:
            st.markdown(
                """
                        <style>
                        /* Dark-mode overrides: applied when the user's system or Streamlit
                             theme uses dark colors. We use prefers-color-scheme and also
                             target some common Streamlit classnames to improve coverage. */
                        @media (prefers-color-scheme: dark) {
                            :root { --accent-color: #A78BFA; }
                            body, .main, .block-container {
                                background: linear-gradient(180deg, #18191A 0%, #1F2023 100%) !important;
                                color: #E5E5E5 !important;
                            }

                            .stExpander, .stChatMessage, .stTextInput, .stSelectbox, .stTextArea, .stFileUploader {
                                background-color: rgba(35, 39, 47, 0.85) !important;
                                box-shadow: 0 4px 12px rgba(0, 0, 0, 0.3) !important;
                                backdrop-filter: blur(6px) !important;
                                border-radius: 8px !important;
                                color: #EDEDED !important;
                            }

                            /* Dropdowns / selectbox panels */
                            .stSelectbox>div>div, .stSelectbox>div>div>div, div[role="listbox"] {
                                background: #000 !important;
                                color: #fff !important;
                                border-color: var(--accent-color) !important;
                            }

                            /* Buttons: primary/hover accent */
                            .stButton>button {
                                border-color: var(--accent-color) !important;
                            }
                            .stButton>button:hover {
                                background-color: var(--accent-color) !important;
                                color: #18191A !important;
                            }

                            /* Logout / prominent secondary actions: white background, black text */
                            button[title*="Logout"], button[aria-label*="Logout"], button[title*="Log out"] {
                                background-color: #fff !important;
                                color: #000 !important;
                                border: 1px solid rgba(0,0,0,0.08) !important;
                            }

                            /* Header: dark background with light text for contrast */
                            header[data-testid="stHeader"], h1[id^="firstperson"], [data-testid="stHeadingWithActionElements"] {
                                background: #0F1113 !important;
                                color: #FFFFFF !important;
                            }

                            /* Typography */
                            body { font-family: 'Inter', 'Segoe UI', sans-serif !important; font-weight: 400; letter-spacing: 0.2px; }
                            .stMarkdown h1, .stMarkdown h2, .stMarkdown h3 { font-weight: 500; color: #E5E5E5 !important; }

                            /* Logo glow and invert handling */
                            .brand-logo svg { filter: drop-shadow(0 0 6px #A78BFA) !important; }
                            .brand-logo svg path, .brand-logo svg circle { fill: #FFFFFF !important; }
                        }

                        /* Keep SVG logos theme-aware (fallback) */
                        .brand-logo svg, .logo-container svg { fill: currentColor !important; }
                        /* Minor expander/content spacing that streamlit theme can't override reliably */
                        .stExpander, .stExpanderHeader { font-size: 0.92rem !important; }
                        </style>
                        """,
                unsafe_allow_html=True,
            )
        except Exception:
            pass
    # Logo switching based on theme
    # Use appropriate logo file based on theme
    theme = st.session_state.get("theme_select_row", "Light")
    svg_name = "FirstPerson-Logo-black-cropped_notext.svg" if theme == "Light" else "FirstPerson-Logo-invert-cropped_notext.svg"
    # Render a responsive brand row (inline SVG + title) using injected CSS
    svg_markup = _load_inline_svg(svg_name)
    try:
        st.markdown(f"""
        <div class="brand-container">
                    <div style="display: flex; align-items: center; margin-bottom: 1rem; gap: 1rem;">
                <div style="flex-shrink: 0;">
                    <div class="brand-logo" style="width: 36px; height: 36px;">{svg_markup}</div>
                </div>
                <div style="flex: 1; white-space: nowrap;">
                    <div class="brand-title" style="margin: 0; font-size: 1.8rem;">FirstPerson – Personal AI Companion</div>
                    <div class="brand-subtitle" style="margin: 0;">Your private space for emotional processing and growth</div>
                </div>
            </div>
        </div>
        """, unsafe_allow_html=True)
    except Exception:
        # Fallback to previous column layout if raw HTML rendering fails
        col1, col2 = st.columns([0.5, 8], gap="small")
        with col1:
            try:
                st.markdown(
                    f'<div style="width:36px">{svg_markup}</div>', unsafe_allow_html=True)
            except Exception:
                # Render a simple emoji fallback (ensure proper quoting)
                st.markdown(
                    '<div style="font-size: 2.5rem; margin: 0; line-height: 1;">🧠</div>', unsafe_allow_html=True)
        with col2:
            st.markdown('<h1 style="margin: 0; padding-top: 6px; color: #2E2E2E; font-weight: 300; letter-spacing: 2px; font-size: 1.8rem;">FirstPerson - Personal AI Companion</h1>', unsafe_allow_html=True)
        st.markdown(
            f"<div style='font-size: 0.8rem; color: #999;'>Theme: {theme}</div>", unsafe_allow_html=True)
    col1, col2, col3 = st.columns([2, 1, 1])
    with col1:
        display_name = st.session_state.get(
            'first_name') or st.session_state.get('username')
        st.write(f"Welcome back, **{display_name}**! 👋")
    with col2:
        # Settings panel is rendered in the sidebar expander
        try:
            render_settings_sidebar()
        except Exception:
            # Fail silently if sidebar rendering isn't available
            pass
    with col3:
        # Header kept intentionally minimal; logout moved into the
        # compact controls row rendered by render_controls_row().
        pass
    conversation_key = f"conversation_history_{st.session_state.user_id}"
    if conversation_key not in st.session_state:
        st.session_state[conversation_key] = []

    # If the user selected a conversation from the sidebar, load it now
    try:
        selected = st.session_state.get('selected_conversation')
        mgr = st.session_state.get('conversation_manager')
        # If manager missing, try to initialize it (best-effort)
        if not mgr and 'user_id' in st.session_state:
            try:
                from emotional_os.deploy.modules.conversation_manager import initialize_conversation_manager
                mgr = initialize_conversation_manager()
                if mgr:
                    st.session_state['conversation_manager'] = mgr
            except Exception:
                mgr = None

        # Only attempt load when a selection exists and it's not already the active conversation
        if selected and mgr and selected != st.session_state.get('current_conversation_id'):
            try:
                conv = mgr.load_conversation(selected)
                if conv:
                    msgs = conv.get('messages') if isinstance(conv.get('messages'), list) else conv.get('messages', [])
                    st.session_state[conversation_key] = msgs or []
                    st.session_state['current_conversation_id'] = conv.get('conversation_id', selected)
                    st.session_state['conversation_title'] = conv.get('title', st.session_state.get('conversation_title', 'Conversation'))
                else:
                    try:
                        st.sidebar.warning('Could not load the selected conversation (not found).')
                    except Exception:
                        pass
            except Exception as e:
                logger.warning(f"Failed to load selected conversation {selected}: {e}")
                try:
                    st.sidebar.error(f'Error loading conversation: {e}')
                except Exception:
                    pass
            # Clear the transient selection and rerun so the main UI reflects the loaded messages
            try:
                st.session_state.pop('selected_conversation', None)
            except Exception:
                pass
            try:
                st.rerun()
            except Exception:
                pass
    except Exception:
        # Best-effort: do not block UI if loading fails
        pass
    # Initialize Fallback Protocols for tone-aware response handling
    if "fallback_protocol" not in st.session_state and FallbackProtocol:
        try:
            st.session_state["fallback_protocol"] = FallbackProtocol()
        except Exception:
            st.session_state["fallback_protocol"] = None

    # Set processing_mode in session and local variable for use below
    render_controls_row(conversation_key)
    processing_mode = st.session_state.get('processing_mode', 'hybrid')
    # Center the chat area so the messages align with the chat input
    # (which is rendered in a centered column below). Using matching
    # column widths keeps the chat messages and input visually aligned.
    cols_center = st.columns([1, 6, 1])
    chat_container = cols_center[1].container()
    with chat_container:
        # When there are no messages yet, show a subtle placeholder to
        # indicate that sent messages will appear in this area.
        if not st.session_state.get(conversation_key):
            try:
                st.markdown(
                    "<div style='color:var(--jp-ui-font-color2, #6b7280); padding:12px; border-radius:8px; background: rgba(0,0,0,0.02);'>Your conversation will appear here after you send your first message.</div>",
                    unsafe_allow_html=True,
                )
            except Exception:
                try:
                    st.info(
                        "Your conversation will appear here after you send your first message.")
                except Exception:
                    pass

        for i, exchange in enumerate(st.session_state[conversation_key]):
            with st.chat_message("user"):
                st.write(exchange["user"])
            with st.chat_message("assistant"):
                st.write(exchange["assistant"])
                if "processing_time" in exchange:
                    try:
                        show_mode = os.environ.get('FP_SHOW_PROCESSING_MODE') == '1' or st.session_state.get(
                            'show_processing_mode', False)
                    except Exception:
                        show_mode = False
                    caption_text = f"Processed in {exchange['processing_time']}"
                    if show_mode:
                        caption_text += f" • Mode: {exchange.get('mode', 'unknown')}"
                    st.caption(caption_text)
    # 1. Show a single message at the top if a document is uploaded and being processed
    document_analysis = None
    document_title = None
    if "uploaded_text" in st.session_state:
        # Simple document processing without heavy dependencies
        doc_text = st.session_state["uploaded_text"]
        first_line = doc_text.split("\n", 1)[0]
        document_title = "Document" if not first_line else first_line[:60]

        st.info(f"📄 Document uploaded: {document_title}")
        st.info(
            "🔧 Advanced document processing (spaCy, NLTK) not available - using basic text analysis")

        # Basic analysis without dependencies
        document_analysis = {
            "glyphs": [],
            "voltage_response": f"Document content recognized: {len(doc_text)} characters",
            "ritual_prompt": "Document-based emotional processing",
            "signals": [],
            "gates": []
        }

    # NOTE: The top-level document uploader was removed to avoid duplicate
    # "Browse files" buttons. File uploads are handled inline next to the
    # chat input (see the inline uploader near the chat input area). When
    # a file is uploaded via the inline uploader it will be processed below
    # so we avoid rendering two platform browse buttons in the UI.

    # Support 'recall' and 'resend' actions from the sidebar
    recalled = None
    auto_process = False
    if 'recalled_message' in st.session_state:
        recalled = st.session_state.pop('recalled_message')
    if 'auto_process' in st.session_state:
        auto_process = bool(st.session_state.pop('auto_process'))

    if recalled:
        # If a recalled message exists (from sidebar), process it immediately
        user_input = recalled
    else:
        # Render a minimal uploader to the left of the chat input so the
        # platform "Browse files" button appears adjacent to the input.
        try:
            left_col, input_col, right_col = st.columns([1, 6, 1])
            try:
                st.markdown(
                    """
                    <style>
                    [data-testid="stFileUploaderDropzone"] {
                        border: none !important;
                        background: none !important;
                        padding: 0 !important;
                    }
                    [data-testid="stFileUploaderDropzoneInstructions"] {
                        display: none !important;
                    }
                    </style>
                    """,
                    unsafe_allow_html=True,
                )
            except Exception:
                pass

            with left_col:
                uploaded_file = st.file_uploader(
                    "Browse Files",
                    label_visibility="collapsed",
                    type=["txt", "docx", "pdf", "md", "html",
                          "htm", "csv", "xlsx", "xls", "json"],
                    key="inline_uploader",
                )

            user_input = input_col.chat_input("Share what you're feeling...")
        except Exception:
            # Fallback to the simple chat input when columns fail
            user_input = st.chat_input("Share what you're feeling...")
            # If a file was uploaded via the inline uploader, process it here so
            # the app uses a single uploader (inline) and avoids duplicate buttons.
            try:
                if 'uploaded_file' in locals() and uploaded_file:
                    file_text = None
                    file_ext = uploaded_file.name.lower().split('.')[-1]
                    try:
                        if file_ext == "txt":
                            file_text = uploaded_file.read().decode("utf-8", errors="ignore")
                        elif file_ext == "docx":
                            try:
                                from docx import Document
                                doc = Document(uploaded_file)
                                file_text = "\n".join(
                                    [para.text for para in doc.paragraphs])
                            except Exception as e:
                                st.error(f"Error reading Word document: {e}")
                        elif file_ext == "pdf":
                            try:
                                import pdfplumber
                                with pdfplumber.open(uploaded_file) as pdf:
                                    file_text = "\n".join(
                                        page.extract_text() or "" for page in pdf.pages)
                            except Exception as e:
                                st.error(f"Error reading PDF document: {e}")
                        elif file_ext == "md":
                            try:
                                import markdown
                                raw_text = uploaded_file.read().decode("utf-8", errors="ignore")
                                html = markdown.markdown(raw_text)
                                from bs4 import BeautifulSoup
                                soup = BeautifulSoup(html, 'html.parser')
                                file_text = soup.get_text()
                            except Exception as e:
                                st.error(
                                    f"Error reading Markdown document: {e}")
                        elif file_ext in ["html", "htm"]:
                            try:
                                from bs4 import BeautifulSoup
                                raw_html = uploaded_file.read().decode("utf-8", errors="ignore")
                                soup = BeautifulSoup(raw_html, 'html.parser')
                                file_text = soup.get_text()
                            except Exception as e:
                                st.error(f"Error reading HTML document: {e}")
                        elif file_ext == "csv":
                            try:
                                import pandas as pd
                                df = pd.read_csv(uploaded_file)
                                file_text = df.to_string(index=False)
                            except Exception as e:
                                st.error(f"Error reading CSV document: {e}")
                        elif file_ext in ["xlsx", "xls"]:
                            try:
                                import pandas as pd
                                df = pd.read_excel(uploaded_file)
                                file_text = df.to_string(index=False)
                            except Exception as e:
                                st.error(f"Error reading Excel document: {e}")
                        elif file_ext == "json":
                            try:
                                import json
                                raw_json = uploaded_file.read().decode("utf-8", errors="ignore")
                                data = json.loads(raw_json)
                                file_text = json.dumps(data, indent=2)
                            except Exception as e:
                                st.error(f"Error reading JSON document: {e}")

                        if file_text:
                            st.session_state["uploaded_text"] = file_text
                            st.success(
                                f"✅ {file_ext.upper()} document uploaded successfully!")
                        else:
                            st.warning(
                                f"Could not extract text from {file_ext.upper()} file")
                    except Exception as e:
                        st.error(f"Error reading document: {e}")
            except Exception:
                # Best-effort: do not let file processing crash the chat flow
                pass

            debug_signals = []
    debug_gates = []
    debug_glyphs = []
    debug_sql = ""
    debug_glyph_rows = []
    if user_input:
        # Always set debug info defaults
        debug_signals = []
        debug_gates = []
        debug_glyphs = []
        debug_sql = ""
        debug_glyph_rows = []
        with chat_container:
            with st.chat_message("user"):
                st.write(user_input)
            with st.chat_message("assistant"):
                with st.spinner("Processing your emotional input..."):
                    start_time = time.time()
                    response = ""
                    response_style = st.session_state.get(
                        'response_style', 'Balanced')

                    # Build a lightweight conversation_context to help the parser detect feedback/reciprocal messages
                    conversation_context = {
                        'last_assistant_message': None,
                        'messages': []
                    }
                    if conversation_key in st.session_state and st.session_state[conversation_key]:
                        # copy session history into conversation_context.messages (role/content pairs)
                        conversation_context['messages'] = [
                            {'role': m.get('role', 'user' if i % 2 == 0 else 'assistant'), 'content': m.get(
                                'user') if 'user' in m else m.get('assistant')}
                            for i, m in enumerate(st.session_state[conversation_key])
                        ]
                        # last assistant message helpful for correction detection
                        try:
                            last_assistant_entry = next((m for m in reversed(
                                st.session_state[conversation_key]) if 'assistant' in m and m.get('assistant')), None)
                            if last_assistant_entry:
                                conversation_context['last_assistant_message'] = last_assistant_entry.get(
                                    'assistant')
                        except Exception:
                            conversation_context['last_assistant_message'] = None

                    # --- Local preprocessing / privacy steward ---
                    preproc_res = None
                    try:
                        from local_inference.preprocessor import Preprocessor
                        if 'local_preprocessor' not in st.session_state:
                            # default to test_mode=True to avoid heavy model loads in dev
                            st.session_state['local_preprocessor'] = Preprocessor(
                                test_mode=True)
                        p = st.session_state.get('local_preprocessor')
                        if p:
                            preproc_res = p.preprocess(
                                user_input, conversation_context)
                            # Use sanitized text for downstream processing
                            sanitized_text = preproc_res.get(
                                'sanitized_text', user_input)
                            st.session_state['last_preproc'] = {
                                'intent': preproc_res.get('intent'),
                                'confidence': preproc_res.get('confidence'),
                                'emotional_tags': preproc_res.get('emotional_tags'),
                                'edit_log': preproc_res.get('edit_log'),
                                'editorial_interventions': preproc_res.get('editorial_interventions', []),
                                'escalation_action': preproc_res.get('escalation_action'),
                                'escalation_reason': preproc_res.get('escalation_reason'),
                                'taxonomy_source': preproc_res.get('taxonomy_source')
                            }
                        else:
                            sanitized_text = user_input
                    except Exception:
                        sanitized_text = user_input

                    # Use the sanitized text if available (from local preprocessor)
                    effective_input = sanitized_text if 'sanitized_text' in locals(
                    ) and sanitized_text else user_input

                    if processing_mode == "local":
                        from emotional_os.glyphs.signal_parser import parse_input
                        local_analysis = parse_input(effective_input, "emotional_os/parser/signal_lexicon.json",
                                                     db_path="emotional_os/glyphs/glyphs.db", conversation_context=conversation_context)
                        glyphs = local_analysis.get("glyphs", [])
                        voltage_response = local_analysis.get(
                            "voltage_response", "")
                        ritual_prompt = local_analysis.get("ritual_prompt", "")
                        debug_signals = local_analysis.get("signals", [])
                        debug_gates = local_analysis.get("gates", [])
                        debug_glyphs = glyphs
                        debug_sql = local_analysis.get("debug_sql", "")
                        debug_glyph_rows = local_analysis.get(
                            "debug_glyph_rows", [])
                        best_glyph = local_analysis.get("best_glyph")
                        glyph_display = best_glyph['glyph_name'] if best_glyph else 'None'
                        response = f"{voltage_response}\n\nResonant Glyph: {glyph_display}"
                    # Note: the previous code supported an "ai_preferred" mode.
                    # That option has been removed in favor of a simpler
                    # two-option model: 'hybrid' (default) and 'local'. Any
                    # unknown mode falls back to hybrid behavior below.
                    elif processing_mode == "hybrid":
                        from emotional_os.glyphs.signal_parser import parse_input
                        local_analysis = parse_input(effective_input, "emotional_os/parser/signal_lexicon.json",
                                                     db_path="emotional_os/glyphs/glyphs.db", conversation_context=conversation_context)
                        glyphs = local_analysis.get("glyphs", [])
                        voltage_response = local_analysis.get(
                            "voltage_response", "")
                        ritual_prompt = local_analysis.get("ritual_prompt", "")
                        debug_signals = local_analysis.get("signals", [])
                        debug_gates = local_analysis.get("gates", [])
                        debug_glyphs = glyphs
                        debug_sql = local_analysis.get("debug_sql", "")
                        debug_glyph_rows = local_analysis.get(
                            "debug_glyph_rows", [])
                        try:
                            saori_url = st.secrets.get(
                                "supabase", {}).get("current_saori_url") or st.secrets.get(
                                "supabase", {}).get("saori_function_url")
                            supabase_key = st.secrets.get(
                                "supabase", {}).get("key")
                            if not saori_url or not supabase_key:
                                response = f"Local Analysis: {voltage_response}\nActivated Glyphs: {', '.join([g['glyph_name'] for g in glyphs]) if glyphs else 'None'}\n{ritual_prompt}\n(AI enhancement unavailable in demo mode)"
                            else:
                                payload = {
                                    "message": effective_input,
                                    "mode": processing_mode,
                                    "user_id": st.session_state.user_id,
                                    "local_voltage_response": voltage_response,
                                    "local_glyphs": ', '.join([g['glyph_name'] for g in glyphs]) if glyphs else '',
                                    "local_ritual_prompt": ritual_prompt
                                }
                                if document_analysis:
                                    doc_glyphs = document_analysis.get(
                                        "glyphs", [])
                                    doc_voltage_response = document_analysis.get(
                                        "voltage_response", "")
                                    doc_ritual_prompt = document_analysis.get(
                                        "ritual_prompt", "")
                                    debug_signals = document_analysis.get(
                                        "signals", [])
                                    debug_gates = document_analysis.get(
                                        "gates", [])
                                    debug_glyphs = doc_glyphs
                                    doc_context = "\n".join([
                                        f"Document Insights: {doc_voltage_response}",
                                        f"Activated Glyphs: {', '.join([g['glyph_name'] for g in doc_glyphs])}" if doc_glyphs and isinstance(
                                            doc_glyphs, list) else "",
                                        f"Ritual Prompt: {doc_ritual_prompt}" if doc_ritual_prompt else ""
                                    ])
                                    payload["document_context"] = doc_context
                                # Use user's JWT token for authenticated requests, fallback to anon key
                                auth_token = st.session_state.get(
                                    'user_jwt_token') or supabase_key
                                response_data = requests.post(
                                    saori_url,
                                    headers={
                                        "Authorization": f"Bearer {auth_token}",
                                        "Content-Type": "application/json"
                                    },
                                    json=payload,
                                    timeout=15
                                )
                                if requests is None:
                                    response = "AI processing unavailable (requests library not installed)."
                                else:
                                    if response_data.status_code == 200:
                                        result = response_data.json()
                                        ai_reply = result.get(
                                            "reply", "I'm here to listen.")

                                        # SECOND PASS: Run the AI reply back through the
                                        # local parser so we decode the AI's language into
                                        # the local glyph/voltage representation and produce
                                        # a locally-interpreted final response. This preserves
                                        # the intended hybrid pipeline: local -> AI -> local.
                                        try:
                                            ai_local = parse_input(
                                                ai_reply,
                                                "emotional_os/parser/signal_lexicon.json",
                                                db_path="emotional_os/glyphs/glyphs.db",
                                                conversation_context=conversation_context,
                                            )
                                            ai_voltage = ai_local.get(
                                                "voltage_response", "")
                                            ai_glyphs = ai_local.get(
                                                "glyphs", [])
                                            ai_best = ai_local.get(
                                                "best_glyph")
                                            ai_glyph_display = ai_best['glyph_name'] if ai_best else (
                                                ai_glyphs[0]['glyph_name'] if ai_glyphs else 'None')

                                            # Compose a final response that includes the AI's reply
                                            # plus the local decoding/context so the user receives a
                                            # grounded, locally-interpreted message.
                                            response = (
                                                f"{ai_reply}\n\n"
                                                f"Local decoding: {ai_voltage}\n"
                                                f"Resonant Glyph: {ai_glyph_display}"
                                            )

                                            # Update debug variables for downstream features
                                            debug_signals = ai_local.get(
                                                "signals", [])
                                            debug_gates = ai_local.get(
                                                "gates", [])
                                            debug_glyphs = ai_glyphs
                                            debug_sql = ai_local.get(
                                                "debug_sql", "")
                                            debug_glyph_rows = ai_local.get(
                                                "debug_glyph_rows", [])
                                        except Exception:
                                            # If local re-parsing fails, fall back to the AI reply
                                            response = ai_reply
                                    else:
                                        # Surface any payload the AI service included when possible,
                                        # otherwise fall back to a locally-generated summary.
                                        try:
                                            body = response_data.json()
                                            response = body.get('reply') or body.get('error') or ''
                                        except Exception:
                                            response = (getattr(response_data, 'text', '') or '').strip()

                                        if not response:
                                            response = (
                                                f"AI service error (HTTP {response_data.status_code}).\n"
                                                f"Local Analysis: {voltage_response}\n"
                                                f"Activated Glyphs: {', '.join([g['glyph_name'] for g in glyphs]) if glyphs else 'None'}\n"
                                                f"{ritual_prompt}\n"
                                            )
                        except Exception as e:
                            response = f"Local Analysis: {voltage_response}\nActivated Glyphs: {', '.join([g['glyph_name'] for g in glyphs]) if glyphs else 'None'}\n{ritual_prompt}\nAI error: {e}"
                    else:
                        response = "Unknown processing mode."
                    # Before emitting the assistant response, attempt limbic processing if engine is present
                    try:
                        if 'limbic_engine' in st.session_state:
                            try:
                                from emotional_os.glyphs.limbic_decorator import decorate_reply
                                engine = st.session_state['limbic_engine']
                                # Basic safety gating
                                try:
                                    from emotional_os.safety.sanctuary import is_sensitive_input
                                    safety_flag = is_sensitive_input(
                                        user_input)
                                except Exception:
                                    safety_flag = False
                                if not safety_flag:
                                    limbic_result = engine.process_emotion_with_limbic_mapping(
                                        user_input)
                                    try:
                                        decorated = decorate_reply(
                                            response, limbic_result)
                                        # Only replace response if decoration returns a non-empty string
                                        if isinstance(decorated, str) and decorated.strip():
                                            response = decorated
                                    except Exception:
                                        pass
                            except Exception:
                                # If any limbic import/processing fails, continue with baseline response
                                pass
                    except Exception:
                        pass

                    processing_time = time.time() - start_time

                    # Run through Fallback Protocols for tone-aware response handling
                    fallback_result = None
                    if st.session_state.get("fallback_protocol"):
                        try:
                            detected_triggers = []
                            if 'glyphs' in locals() and glyphs:
                                detected_triggers = [
                                    g.get('glyph_name', '') for g in glyphs if isinstance(g, dict)]

                            fallback_result = st.session_state["fallback_protocol"].process_exchange(
                                user_text=user_input,
                                detected_triggers=detected_triggers if detected_triggers else None
                            )

                            # If ambiguous tone detected, use companion's clarification request
                            if fallback_result.get("decisions", {}).get("should_ask_clarification"):
                                response = fallback_result["companion_behavior"]["message"]

                            # Store protocol result in session for debugging
                            st.session_state[f"protocol_result_{len(st.session_state[conversation_key])}"] = fallback_result
                        except Exception as e:
                            logger.debug(
                                f"Fallback protocol error (non-fatal): {e}")
                            fallback_result = None

                    # Prevent verbatim repetition of assistant replies across consecutive turns.
                    # If the new response exactly matches the previous assistant message, append
                    # a gentle, specific follow-up to nudge the conversation forward.
                    try:
                        last_assistant = None
                        if st.session_state.get(conversation_key) and len(st.session_state[conversation_key]) > 0:
                            last_assistant = st.session_state[conversation_key][-1].get(
                                'assistant')
                        if last_assistant and last_assistant.strip() == response.strip():
                            followups = [
                                "Can you tell me one specific detail about that?",
                                "Would it help if we tried one small concrete step together?",
                                "If you pick one thing to focus on right now, what would it be?",
                                "That's important — would you like a short breathing practice or a practical plan?"
                            ]
                            idx = len(response) % len(followups)
                            response = response + " " + followups[idx]
                    except Exception:
                        # Non-fatal: if anything goes wrong while checking repetition, continue
                        pass

                    st.write(response)
                    st.caption(
                        f"Processed in {processing_time:.2f}s • Mode: {processing_mode}")

                    # Show anonymization consent widget once per session (or until user interacts)
                    # Gate the full consent UI behind an explicit opt-in flag so it doesn't
                    # interrupt normal conversation flows. To enable for debugging or
                    # controlled demos set the environment variable `FP_SHOW_EGS_OVERLAY=1`
                    # or set `st.session_state['show_egs_overlay']=True` in the session.
                    try:
                        show_overlay = False
                        try:
                            show_overlay = os.environ.get(
                                'FP_SHOW_EGS_OVERLAY') == '1' or st.session_state.get('show_egs_overlay', False)
                        except Exception:
                            show_overlay = False

                        if show_overlay:
                            from emotional_os.deploy.modules.consent_ui import render_anonymization_consent_widget
                            exchange_id = f"exchange_{len(st.session_state.get(conversation_key, []))}"
                            consent_key = f"consent_{exchange_id}"

                            # Only show the consent widget if it hasn't been seen/interacted with this session
                            if not st.session_state.get('consent_seen', False):
                                consent_result = render_anonymization_consent_widget(
                                    exchange_id)

                                # If the render function returned a completed consent dict, store it
                                if consent_result:
                                    st.session_state[consent_key] = consent_result
                                    st.session_state['consent_seen'] = True
                                    # Log consent choices to debug_chat.log for traceability
                                    try:
                                        import json as _json
                                        import datetime as _dt
                                        log_entry = {
                                            'ts': _dt.datetime.utcnow().isoformat() + 'Z',
                                            'user_id': st.session_state.get('user_id'),
                                            'exchange_id': exchange_id,
                                            'consent': consent_result
                                        }
                                        with open('/workspaces/saoriverse-console/debug_chat.log', 'a', encoding='utf-8') as _fh:
                                            _fh.write(_json.dumps(
                                                log_entry, ensure_ascii=False) + '\n')
                                    except Exception:
                                        # Non-fatal; do not block the UI
                                        pass

                                # If the user clicked 'Later', the consent widget stores a session key but returns None
                                elif consent_key in st.session_state:
                                    # mark seen so we don't prompt again this session
                                    st.session_state['consent_seen'] = True
                                    # also log the stored consent/skipped state
                                    try:
                                        import json as _json
                                        import datetime as _dt
                                        stored = st.session_state.get(
                                            consent_key)
                                        log_entry = {
                                            'ts': _dt.datetime.utcnow().isoformat() + 'Z',
                                            'user_id': st.session_state.get('user_id'),
                                            'exchange_id': exchange_id,
                                            'consent': stored
                                        }
                                        with open('/workspaces/saoriverse-console/debug_chat.log', 'a', encoding='utf-8') as _fh:
                                            _fh.write(_json.dumps(
                                                log_entry, ensure_ascii=False) + '\n')
                                    except Exception:
                                        pass
                        # else: already seen in this session; do nothing
                    except ImportError:
                        st.warning("Consent UI unavailable")
                    except Exception as e:
                        st.warning(f"Consent settings error: {e}")
        # Debug output removed — internal diagnostic panels were removed from
        # the main UI surface. If you need to inspect internal processing
        # structures (signals, glyphs, SQL), consider adding a developer-only
        # diagnostic page or using logging instead.

        entry = {
            "user": user_input,
            "assistant": response,
            "first_name": st.session_state.get('first_name') or st.session_state.get('username'),
            "processing_time": f"{processing_time:.2f}s",
            "mode": processing_mode,
            "timestamp": datetime.datetime.now().isoformat()
        }
        st.session_state[conversation_key].append(entry)

        # If this is the first exchange in the conversation, run the auto-naming
        # logic immediately so the UI reflects a helpful title even when
        # persistence is disabled or pending.
        try:
            if len(st.session_state.get(conversation_key, [])) == 1:
                if generate_auto_name:
                    title = generate_auto_name(user_input)
                    st.session_state['conversation_title'] = title
                else:
                    st.session_state['conversation_title'] = st.session_state.get('conversation_title', 'New Conversation')
        except Exception:
            pass

        # Optimistically update session-cached conversation metadata so the
        # sidebar reflects new messages immediately even if server-side save
        # fails or is pending.
        try:
            cid = st.session_state.get('current_conversation_id', 'default')
            cached = st.session_state.setdefault('session_cached_conversations', [])
            updated = False
            if isinstance(cached, list):
                for c in cached:
                    if c and c.get('conversation_id') == cid:
                        c['title'] = st.session_state.get('conversation_title', c.get('title', 'New Conversation'))
                        c['updated_at'] = datetime.datetime.now().isoformat()
                        c['message_count'] = len(st.session_state.get(conversation_key, []))
                        updated = True
                        break
                if not updated:
                    cached.insert(0, {
                        'conversation_id': cid,
                        'title': st.session_state.get('conversation_title', 'New Conversation'),
                        'updated_at': datetime.datetime.now().isoformat(),
                        'message_count': len(st.session_state.get(conversation_key, [])),
                        'processing_mode': processing_mode
                    })
        except Exception:
            pass

        # Learn from hybrid mode conversations to improve local mode
        # AND generate new glyphs dynamically during dialogue
        if processing_mode == "hybrid":
            try:
                from emotional_os.learning.hybrid_learner_v2 import get_hybrid_learner
                from emotional_os.learning.adaptive_signal_extractor import AdaptiveSignalExtractor

                # Try to import create_integrated_processor from scripts/utilities or directly
                try:
                    import sys
                    import os
                    sys.path.insert(0, os.path.join(os.path.dirname(
                        __file__), '../../../scripts/utilities'))
                    from hybrid_processor_with_evolution import create_integrated_processor
                except ImportError:
                    # Fallback if not available
                    create_integrated_processor = None

                learner = get_hybrid_learner()
                user_id = st.session_state.get('user_id', 'anonymous')

                # Ensure we have a persistent user ID
                if 'persistent_user_id' not in st.session_state:
                    st.session_state['persistent_user_id'] = user_id

                # Initialize dynamic evolution system if not already in session
                if 'hybrid_processor' not in st.session_state and create_integrated_processor:
                    # Use adaptive extractor with persistence
                    adaptive_extractor = AdaptiveSignalExtractor(
                        adaptive=True,
                        use_discovered=True
                    )

                    # Create processor with persistent user ID
                    st.session_state['hybrid_processor'] = create_integrated_processor(
                        hybrid_learner=learner,
                        adaptive_extractor=adaptive_extractor,
                        user_id=st.session_state['persistent_user_id'],
                    )

                    # Initialize learning tracking
                    if 'learning_stats' not in st.session_state:
                        st.session_state['learning_stats'] = {
                            'exchanges_processed': 0,
                            'signals_learned': 0,
                            'glyphs_generated': 0
                        }

                # Process through integrated pipeline with dynamic glyph generation
                if 'hybrid_processor' in st.session_state:
                    processor = st.session_state['hybrid_processor']

                    # Ensure we're using the persistent user ID
                    evolution_result = processor.process_user_message(
                        user_message=user_input,
                        ai_response=response,
                        user_id=st.session_state['persistent_user_id'],
                        conversation_id=st.session_state.get(
                            'conversation_id', 'default'),
                        glyphs=debug_glyphs,
                    )

                    # Update learning statistics (defensive access to different evolution result shapes)
                    st.session_state['learning_stats']['exchanges_processed'] += 1
                    # Support multiple possible shapes: top-level 'learning_result' or
                    # nested under pipeline_stages.hybrid_learning.learning_result
                    lr = evolution_result.get('learning_result') if isinstance(
                        evolution_result, dict) else None
                    if not lr:
                        lr = evolution_result.get('pipeline_stages', {}).get('hybrid_learning', {}).get(
                            'learning_result') if isinstance(evolution_result, dict) else None

                    if lr and lr.get('learned_to_user', False):
                        st.session_state['learning_stats']['signals_learned'] += len(
                            evolution_result.get('emotional_signals', []) if isinstance(
                                evolution_result, dict) else []
                        )

                    # Check if new glyphs were generated (support multiple keys/shapes)
                    new_glyphs = []
                    # 1) top-level key used by some implementations
                    if isinstance(evolution_result, dict) and evolution_result.get('new_glyphs_generated'):
                        new_glyphs = evolution_result.get(
                            'new_glyphs_generated', [])
                    # 2) pipeline_stages glyph_generation -> new_glyphs
                    if not new_glyphs:
                        new_glyphs = evolution_result.get('pipeline_stages', {}).get('glyph_generation', {}).get(
                            'new_glyphs', []) if isinstance(evolution_result, dict) else []

                    if new_glyphs and len(new_glyphs) > 0:
                        # Store newly generated glyphs in session
                        if 'new_glyphs_this_session' not in st.session_state:
                            st.session_state['new_glyphs_this_session'] = []
                        st.session_state['new_glyphs_this_session'].extend(
                            new_glyphs)

                        # Update learning statistics
                        st.session_state['learning_stats']['glyphs_generated'] += len(
                            new_glyphs)

                        # Display learning progress
                        st.sidebar.markdown("### 📊 Learning Progress")
                        st.sidebar.text(
                            f"Exchanges Processed: {st.session_state['learning_stats']['exchanges_processed']}")
                        st.sidebar.text(
                            f"Signals Learned: {st.session_state['learning_stats']['signals_learned']}")
                        st.sidebar.text(
                            f"Glyphs Generated: {st.session_state['learning_stats']['glyphs_generated']}")

                        # Display notification about new glyphs
                        st.success(
                            f"✨ {len(new_glyphs)} new glyph(s) discovered from this exchange!")
                        for glyph in new_glyphs:
                            glyph_dict = glyph.to_dict() if hasattr(glyph, 'to_dict') else glyph
                            st.info(f"  {glyph_dict.get('symbol', '?')} **{glyph_dict.get('name', '?')}** "
                                    f"({' + '.join(glyph_dict.get('core_emotions', []))})")

                    # Log learning results
                    learning_result = evolution_result['pipeline_stages']['hybrid_learning'].get(
                        'learning_result', {})
                    if learning_result.get("learned_to_shared"):
                        logger.info(
                            f"User {user_id} contributed to shared lexicon")
                    elif learning_result.get("learned_to_user"):
                        logger.info(
                            f"User {user_id} learning to personal lexicon")

            except ImportError as e:
                # Fallback if dynamic evolution not available
                logger.warning(f"Dynamic glyph evolution not available: {e}")
                try:
                    from emotional_os.learning.hybrid_learner_v2 import get_hybrid_learner
                    learner = get_hybrid_learner()
                    user_id = st.session_state.get('user_id', 'anonymous')
                    result = learner.learn_from_exchange(
                        user_id=user_id,
                        user_input=user_input,
                        ai_response=response,
                        emotional_signals=debug_signals,
                        glyphs=debug_glyphs,
                    )
                    if result.get("learned_to_shared"):
                        logger.info(
                            f"User {user_id} contributed to shared lexicon")
                    elif result.get("learned_to_user"):
                        logger.info(
                            f"User {user_id} learning to personal lexicon")
                except Exception as fallback_e:
                    logger.error(
                        f"Fallback learning also failed: {fallback_e}")
            except Exception as e:
                # Non-fatal: learning should not break the app. Log with traceback
                logger.warning(
                    f"Hybrid learning failed: {repr(e)}", exc_info=True)

        # Persist to Supabase if the user opted in using the new conversation manager
        try:
            if st.session_state.get('persist_history', False) and st.session_state.get('conversation_manager'):
                manager = st.session_state['conversation_manager']
                conversation_id = st.session_state.get(
                    'current_conversation_id', 'default')

                # Auto-name conversation based on first message only once per
                # conversation. If this conversation has already been named
                # (`conversation_named`), skip auto-generation.
                if len(st.session_state[conversation_key]) == 1 and not st.session_state.get('conversation_named', False):
                    if generate_auto_name:
                        # Import the enhanced function
                        from emotional_os.deploy.modules.conversation_manager import generate_auto_name_with_glyphs
                        auto_name, detected_glyphs = generate_auto_name_with_glyphs(
                            user_input)
                        title = auto_name
                        st.session_state['conversation_title'] = title
                        st.session_state['conversation_glyphs'] = detected_glyphs
                        # Offer an inline title edit once immediately after auto-generation
                        st.session_state['offer_title_edit'] = True
                        # Mark this conversation as named so we don't re-run naming
                        # on subsequent message appends or sessions unless the user
                        # explicitly starts a new conversation.
                        st.session_state['conversation_named'] = True
                    else:
                        title = "New Conversation"
                        detected_glyphs = []
                elif len(st.session_state[conversation_key]) == 1 and st.session_state.get('conversation_named', False):
                    # Already named (e.g., loaded from previous session); keep stored values
                    title = st.session_state.get(
                        'conversation_title', 'New Conversation')
                    detected_glyphs = st.session_state.get(
                        'conversation_glyphs', [])
                else:
                    title = st.session_state.get(
                        'conversation_title', 'New Conversation')
                    detected_glyphs = st.session_state.get(
                        'conversation_glyphs', [])

                # Normalize messages into the format ConversationManager expects.
                # Older UI stored turns as dicts with 'user' and 'assistant' keys
                # (both in one dict). ConversationManager expects a list of
                # per-role messages with a 'content' key. Build a normalized
                # list while preserving order.
                raw_messages = st.session_state[conversation_key]
                normalized_messages = []
                for turn in raw_messages:
                    # If this entry already looks normalized, use it
                    if isinstance(turn, dict) and 'content' in turn and 'role' in turn:
                        normalized_messages.append(turn)
                        continue

                    # Legacy combined-turn format: {'user': ..., 'assistant': ...}
                    if isinstance(turn, dict) and 'user' in turn and 'assistant' in turn:
                        # Append user then assistant as separate messages
                        normalized_messages.append({'role': 'user', 'content': turn.get(
                            'user', ''), 'first_name': turn.get('first_name')})
                        normalized_messages.append(
                            {'role': 'assistant', 'content': turn.get('assistant', '')})
                        continue

                    # Fallback: try to map known keys
                    if isinstance(turn, dict) and 'user' in turn:
                        normalized_messages.append(
                            {'role': 'user', 'content': turn.get('user', '')})
                    elif isinstance(turn, dict) and 'assistant' in turn:
                        normalized_messages.append(
                            {'role': 'assistant', 'content': turn.get('assistant', '')})
                    else:
                        # Unknown format: stringify and store as user message
                        try:
                            txt = str(turn)
                        except Exception:
                            txt = ''
                        normalized_messages.append(
                            {'role': 'user', 'content': txt})

                success, message = manager.save_conversation(
                    conversation_id=conversation_id,
                    title=title,
                    messages=normalized_messages,
                    processing_mode=processing_mode,
                    auto_name=title if len(raw_messages) == 1 else None,
                    glyphs_triggered=detected_glyphs
                )
                if success:
                    # On success, ensure the sidebar shows this conversation immediately
                    try:
                        cached = st.session_state.setdefault('session_cached_conversations', [])
                        if not any(c.get('conversation_id') == conversation_id for c in cached):
                            cached.insert(0, {
                                'conversation_id': conversation_id,
                                'title': title,
                                'updated_at': datetime.datetime.now().isoformat(),
                                'message_count': len(messages),
                                'processing_mode': processing_mode
                            })
                    except Exception:
                        pass
                else:
                    logger.warning(f"Failed to save conversation: {message}")
        except Exception as e:
            # Best-effort: do not break the UI if persistence fails
            logger.warning(f"Conversation persistence error: {e}")
            pass

        # Fallback: Also persist individual messages to old conversation_history table if configured
        try:
            if st.session_state.get('persist_history', False):
                sup_cfg = st.secrets.get('supabase', {}) if hasattr(
                    st, 'secrets') else {}
                supabase_url = sup_cfg.get('url') or sup_cfg.get(
                    'saori_url') or sup_cfg.get('saori_function_url')
                supabase_key = sup_cfg.get('key') or sup_cfg.get(
                    'anon_key') or sup_cfg.get('apikey')
                # If function URL was provided instead of base url, try to extract base
                if supabase_url and supabase_url.endswith('/'):
                    supabase_url = supabase_url.rstrip('/')
                # If the provided value looks like an edge function URL, extract base supabase domain
                if supabase_url and '/functions/' in supabase_url:
                    # nothing special, use as-is (best-effort)
                    base_url = supabase_url.split('/functions/')[0]
                elif supabase_url and supabase_url.startswith('https://') and '.supabase.' in supabase_url:
                    base_url = supabase_url.split('/')[2]
                    base_url = f"https://{base_url}"
                else:
                    base_url = supabase_url

                if base_url and supabase_key and requests:
                    rest_url = f"{base_url}/rest/v1/conversation_history"
                    headers = {
                        'Content-Type': 'application/json',
                        'apikey': supabase_key,
                        'Authorization': f'Bearer {supabase_key}',
                        'Prefer': 'return=representation'
                    }
                    payload = [
                        {
                            'user_id': st.session_state.get('user_id'),
                            'username': st.session_state.get('username'),
                            'user_message': user_input,
                            'assistant_reply': response,
                            'processing_time': f"{processing_time:.2f}s",
                            'mode': processing_mode,
                            'timestamp': entry['timestamp']
                        }
                    ]
                    try:
                        resp = requests.post(
                            rest_url, headers=headers, json=payload, timeout=6)
                        if resp.status_code not in (200, 201):
                            # Non-fatal: warn in UI (use generic storage wording)
                            st.warning(
                                'Could not save history to secure storage right now.')
                    except Exception:
                        st.warning(
                            'Temporary issue saving to secure storage. Your local history is still intact.')
        except Exception:
            # Best-effort: do not break the UI if persistence fails
            pass

        st.rerun()
    if "show_personal_log" not in st.session_state:
        st.session_state.show_personal_log = False
    if st.session_state.show_personal_log:
        import datetime as dt
        st.markdown("### 📘 Journal & Self-Care Center")
        journal_type = st.selectbox(
            "Choose Journal Type",
            [
                "Personal Log",
                "Daily Emotional Check-In",
                "Self-Care Tracker",
                "Micro-Boundary Ritual",
                "Reflective Journal"
            ],
            key="journal_type_select"
        )
        if journal_type == "Personal Log":
            st.markdown(
                "Use this space to record a structured emotional entry. You'll log the date, event, mood, reflections, and insights.")
            date = st.date_input("Date", value=dt.date.today())
            log_time = st.time_input("Time", value=dt.datetime.now().time())
            event = st.text_area("Event", placeholder="What happened?")
            mood = st.text_input("Mood", placeholder="How did it feel?")
            reflections = st.text_area(
                "Reflections", placeholder="What’s emerging emotionally?")
            insights = st.text_area(
                "Insights", placeholder="What truth or clarity surfaced?")
            if st.button("Conclude Log"):
                st.success("Your personal log has been saved.")
                try:
                    if callable(generate_doc):
                        buf = generate_doc(
                            date, log_time, event, mood, reflections, insights)
                        # If a BytesIO-like object was returned, get raw bytes
                        try:
                            data_bytes = buf.getvalue()
                        except Exception:
                            # If it's already bytes or str, pass through
                            data_bytes = buf
                        st.download_button(
                            label="Download as Word Doc",
                            data=data_bytes,
                            file_name="personal_log.docx",
                        )
                    else:
                        # Fallback: provide a plain-text download if docx export not available
                        fallback_text = (
                            f"Date: {date}\nTime: {log_time}\nEvent: {event}\nMood: {mood}\n\n"
                            f"Reflections:\n{reflections}\n\nInsights:\n{insights}"
                        )
                        st.download_button(
                            label="Download as TXT",
                            data=fallback_text.encode("utf-8"),
                            file_name="personal_log.txt",
                        )
                except Exception as e:
                    st.error(f"Error generating Word document: {e}")
        elif journal_type == "Daily Emotional Check-In":
            st.markdown(
                "Log your mood, stress level, and a short reflection for today.")
            checkin_date = st.date_input("Date", value=dt.date.today(), key="checkin_date")  # noqa: F841  # used for Streamlit UI side-effect
            mood = st.selectbox("Mood", [
                                "Calm", "Stressed", "Sad", "Angry", "Joyful", "Fatigued", "Other"], key="checkin_mood")
            stress = st.slider("Stress Level", 0, 10, 5, key="checkin_stress")  # noqa: F841  # used for Streamlit UI side-effect
            reflection = st.text_area("Reflection", placeholder="What's on your mind today?", key="checkin_reflection")  # noqa: F841  # used for Streamlit UI side-effect
            if st.button("Save Check-In"):
                st.success("Your daily check-in has been saved.")
        elif journal_type == "Self-Care Tracker":
            st.markdown("Track your self-care activities and routines.")
            activities = st.multiselect(  # noqa: F841  # used for Streamlit UI side-effect
                "Self-Care Activities",
                ["Exercise", "Creative Work", "Peer Support", "Rest",
                    "Healthy Meal", "Time Outdoors", "Other"],
                key="selfcare_activities"
            )
            notes = st.text_area("Notes", placeholder="Any details or thoughts about your self-care today?", key="selfcare_notes")  # noqa: F841  # used for Streamlit UI side-effect
            if st.button("Save Self-Care Entry"):
                st.success("Your self-care entry has been saved.")
        elif journal_type == "Micro-Boundary Ritual":
            st.markdown("Mark a transition between work and personal time.")
            ritual_type = st.selectbox("Ritual Type", ["Change Location", "Wash Hands", "Listen to Music", "Short Walk", "Other"], key="ritual_type")  # noqa: F841  # used for Streamlit UI side-effect
            ritual_notes = st.text_area("Ritual Notes", placeholder="How did this ritual help you shift gears?", key="ritual_notes")  # noqa: F841  # used for Streamlit UI side-effect
            if st.button("Log Ritual"):
                st.success("Your boundary ritual has been logged.")
        elif journal_type == "Reflective Journal":
            st.markdown(
                "Write about your own reactions, growth, and challenges. No client details—just your personal journey.")
            journal_date = st.date_input("Date", value=dt.date.today(), key="reflective_date")  # noqa: F841  # used for Streamlit UI side-effect
            entry = st.text_area("Reflection Entry", placeholder="What's emerging for you emotionally or personally?", key="reflective_entry")  # noqa: F841  # used for Streamlit UI side-effect
            if st.button("Save Reflection"):
                st.success("Your reflection has been saved.")
        if st.button("Close Journal Center"):
            st.session_state.show_personal_log = False
            st.rerun()
        else:
            st.info("You can continue adding to this log.")


def delete_user_history_from_supabase(user_id: str):
    """Best-effort delete of conversation history rows for a given user_id in Supabase.

    Returns a tuple: (success: bool, message: str)
    """
    try:
        if not requests:
            return False, "Requests library not available"

        if not user_id:
            return False, "No user_id provided"

        sup_cfg = st.secrets.get('supabase', {}) if hasattr(
            st, 'secrets') else {}
        supabase_url = sup_cfg.get('url') or sup_cfg.get(
            'saori_url') or sup_cfg.get('saori_function_url')
        supabase_key = sup_cfg.get('key') or sup_cfg.get(
            'anon_key') or sup_cfg.get('apikey')
        if not supabase_url or not supabase_key:
            return False, "Supabase credentials not configured"

        # Normalize base URL
        if supabase_url.endswith('/'):
            supabase_url = supabase_url.rstrip('/')
        if '/functions/' in supabase_url:
            base_url = supabase_url.split('/functions/')[0]
        elif supabase_url.startswith('https://') and '.supabase.' in supabase_url:
            # Derive base from host
            host = supabase_url.split('/')[2]
            base_url = f"https://{host}"
        else:
            base_url = supabase_url

        # Perform REST delete on conversation_history
        import urllib.parse
        encoded = urllib.parse.quote(str(user_id), safe='')
        rest_url = f"{base_url}/rest/v1/conversation_history"
        delete_url = f"{rest_url}?user_id=eq.{encoded}"
        headers = {
            'apikey': supabase_key,
            'Authorization': f'Bearer {supabase_key}'
        }
        resp = requests.delete(delete_url, headers=headers, timeout=10)
        success = resp.status_code in (200, 204)

        # Attempt to write a deletion audit row (best-effort)
        try:
            audit_url = f"{base_url}/rest/v1/conversation_deletion_audit"
            audit_headers = {
                'Content-Type': 'application/json',
                'apikey': supabase_key,
                'Authorization': f'Bearer {supabase_key}',
                'Prefer': 'return=representation'
            }
            audit_payload = [{
                'user_id': user_id,
                'requested_by': st.session_state.get('user_id') if 'user_id' in st.session_state else None,
                'method': 'user-requested-via-ui',
                'details': {
                    'delete_status': getattr(resp, 'status_code', None),
                    'delete_text': getattr(resp, 'text', None)
                }
            }]
            requests.post(audit_url, headers=audit_headers,
                          json=audit_payload, timeout=6)
        except Exception:
            # Swallow audit failures; do not block the main delete result
            pass

        if success:
            return True, 'Deleted server-side history successfully.'
        else:
            return False, f'Supabase delete returned {resp.status_code}: {resp.text}'
    except Exception as e:
        return False, str(e)


def render_main_app_safe(*args, **kwargs):
    """Runtime-safe wrapper around render_main_app.

    Catches exceptions raised during rendering, writes a full traceback to
    `debug_runtime.log`, attempts to display a minimal error to the user,
    and then re-raises the exception so host-level logs capture it as well.
    """
    try:
        return render_main_app(*args, **kwargs)
    except Exception as e:
        import traceback
        from pathlib import Path as _Path

        tb = ''.join(traceback.format_exception(type(e), e, e.__traceback__))
        try:
            _Path('debug_runtime.log').write_text(tb, encoding='utf-8')
        except Exception:
            # best-effort write
            pass

        try:
            # If Streamlit is usable, show a short excerpt to the user
            st.error(
                "A runtime error occurred; details have been written to debug_runtime.log")
            excerpt = '\n'.join(tb.splitlines()[-12:])
            st.markdown(
                f"<pre style='white-space:pre-wrap'>{excerpt}</pre>", unsafe_allow_html=True)
        except Exception:
            # If Streamlit can't render, print to stdout for host logs
            print(tb)

        # Re-raise so hosting environment also records the traceback
        raise<|MERGE_RESOLUTION|>--- conflicted
+++ resolved
@@ -14,7 +14,6 @@
     requests = None
 
 import streamlit as st
-import streamlit.components.v1 as components
 
 try:
     from emotional_os.safety.fallback_protocols import FallbackProtocol
@@ -45,41 +44,6 @@
     generate_doc = None
 
 logger = logging.getLogger(__name__)
-
-# Enable debug mode for hybrid pipeline troubleshooting when possible.
-# This is guarded so importing the module in non-Streamlit contexts
-# (tests, CI) won't raise. The user requested verbose hybrid-pipeline
-# logging for immediate debugging.
-try:
-    try:
-        # Prefer explicit session flag when available
-        st.session_state.setdefault('debug_mode', True)
-    except Exception:
-        # If session state is not available at import time, ignore.
-        pass
-except Exception:
-    pass
-
-
-def safe_embed_html_local(content: str, height: int | None = None, use_iframe: bool = True) -> None:
-    """Local helper to safely embed HTML/CSS/JS in this module.
-
-    Prefers components.html (iframe) to isolate styles. Falls back to
-    st.markdown(..., unsafe_allow_html=True) when iframe embedding is
-    inappropriate or fails. This mirrors the helper in `main_v2.py`.
-    """
-    try:
-        if use_iframe:
-            components.html(content, height=height or 160, scrolling=True)
-            return
-    except Exception:
-        pass
-
-    try:
-        st.markdown(content, unsafe_allow_html=True)
-    except Exception:
-        print("[safe_embed_html_local] failed to embed content")
-
 
 # Simple in-memory cache for inline SVGs to avoid repeated disk reads
 _SVG_CACHE = {}
@@ -231,16 +195,6 @@
         return
 
 
-# Inject repository-scoped auth overrides (best-effort). The CSS file lives
-# in ../static/auth_override.css relative to this modules/ directory. If the
-# file is missing the function is silent so imports remain safe.
-try:
-    inject_css("../static/auth_override.css")
-except Exception:
-    # Keep imports safe in minimal environments
-    pass
-
-
 def render_controls_row(conversation_key):
     controls = st.columns([2, 1, 1, 1, 1, 1])
     with controls[0]:
@@ -261,14 +215,12 @@
         # the sidebar expander).
         current_mode = st.session_state.processing_mode
         # Place Start Personal Log in the far-left column per layout request
-        # Only show for authenticated users (requires data persistence)
-        if st.session_state.get('authenticated'):
-            try:
-                if st.button("Start Personal Log", key="start_log_btn"):
-                    st.session_state.show_personal_log = True
-                    st.rerun()
-            except Exception:
-                pass
+        try:
+            if st.button("Start Personal Log", key="start_log_btn"):
+                st.session_state.show_personal_log = True
+                st.rerun()
+        except Exception:
+            pass
 
     with controls[1]:
         # Theme selection lives in the Settings sidebar expander; avoid
@@ -276,15 +228,13 @@
         current_theme = st.session_state.get('theme', 'Light')
         # Place Logout in the adjacent (controls[1]) column so it sits
         # immediately to the right of the Start Personal Log button.
-        # Only show for authenticated users
-        if st.session_state.get('authenticated'):
-            try:
-                if st.button("Logout", key="controls_logout", help="Sign out of your account"):
-                    from .auth import SaoynxAuthentication
-                    auth = SaoynxAuthentication()
-                    auth.logout()
-            except Exception:
-                pass
+        try:
+            if st.button("Logout", key="controls_logout", help="Sign out of your account"):
+                from .auth import SaoynxAuthentication
+                auth = SaoynxAuthentication()
+                auth.logout()
+        except Exception:
+            pass
     # Removed Debug and Clear History controls — these buttons did not provide
     # useful functionality and duplicated UI surface area. Slots retained for
     # layout stability.
@@ -332,8 +282,8 @@
             conversation_context=conversation_context,
         )
         ai_voltage = ai_local.get("voltage_response", "")
-        ai_glyphs = conversation_context.get("glyphs", [])
-        ai_best = conversation_context.get("best_glyph")
+        ai_glyphs = ai_local.get("glyphs", [])
+        ai_best = ai_local.get("best_glyph")
         ai_glyph_display = ai_best['glyph_name'] if ai_best else (
             ai_glyphs[0]['glyph_name'] if ai_glyphs else 'None')
         # Post-process the AI reply so that short/generic fallbacks are
@@ -440,97 +390,33 @@
 
     if not saori_url or not supabase_key:
         response = f"Local Analysis: {voltage_response}\nActivated Glyphs: {', '.join([g.get('glyph_name','') for g in glyphs]) if glyphs else 'None'}\n{ritual_prompt}\n(AI enhancement unavailable)"
-        logger.warning(
-            "Hybrid pipeline skipped: missing saori_url or supabase_key")
         return response, {}, local_analysis
 
-    # Build payload defensively and guard session keys
     payload = {
         "message": effective_input,
         "mode": st.session_state.get('processing_mode', 'hybrid'),
-        "user_id": st.session_state.get('user_id', 'unknown-user'),
+        "user_id": st.session_state.user_id,
         "local_voltage_response": voltage_response,
         "local_glyphs": ', '.join([g.get('glyph_name', '') for g in glyphs]) if glyphs else '',
         "local_ritual_prompt": ritual_prompt
     }
-
-    # Debug toggle (secrets first, then session) to control verbosity
-    DEBUG_MODE = False
-    try:
-        DEBUG_MODE = bool(st.secrets.get('debug_mode', False))
-    except Exception:
-        DEBUG_MODE = bool(st.session_state.get('debug_mode', False))
-
-    # Ensure requests is available
-    if requests is None:
-        logger.error(
-            "Hybrid pipeline requires 'requests' but it is not installed")
-        return "AI processing unavailable (requests library not installed).", {}, local_analysis
-
-    # Use user's JWT token for authenticated requests, fallback to service key
-    auth_token = st.session_state.get('user_jwt_token') or supabase_key
-
-    # Log payload and destination (masked token) when debugging
-    try:
-        if DEBUG_MODE:
-            logger.info("Hybrid pipeline payload: %s", payload)
-            try:
-                logger.info(
-                    "Hybrid pipeline auth token (masked): %s...", str(auth_token)[:10])
-            except Exception:
-                logger.info("Hybrid pipeline auth token: <unavailable>")
-            logger.info("POSTing to: %s", saori_url)
-    except Exception:
-        pass
-
     try:
         response_data = requests.post(
             saori_url,
             headers={
-                "Authorization": f"Bearer {auth_token}",
+                "Authorization": f"Bearer {supabase_key}",
                 "Content-Type": "application/json"
             },
             json=payload,
-            timeout=15,
+            timeout=15
         )
-    except Exception as e:
-        import traceback
-        traceback.print_exc()
-        logger.exception("Hybrid pipeline POST failed: %s", e)
-        response = (
-            f"Local Analysis: {voltage_response}\nActivated Glyphs: {', '.join([g.get('glyph_name','') for g in glyphs]) if glyphs else 'None'}\n{ritual_prompt}\nAI error: {e}"
-        )
+    except Exception:
+        response = f"Local Analysis: {voltage_response}\nActivated Glyphs: {', '.join([g.get('glyph_name','') for g in glyphs]) if glyphs else 'None'}\n{ritual_prompt}\n(AI enhancement failed)"
         return response, {}, local_analysis
 
-    # Log status and body for troubleshooting
-    try:
-        status = getattr(response_data, 'status_code', None)
-        body = getattr(response_data, 'text', None)
-        logger.info("Hybrid pipeline response status: %s", status)
-        if DEBUG_MODE:
-            logger.info("Hybrid pipeline response body: %s", body)
-    except Exception:
-        pass
-
-<<<<<<< HEAD
-    # Surface non-200 responses with explicit error text
-    if not getattr(response_data, 'status_code', None) == 200:
-        try:
-            resp_text = response_data.text if hasattr(
-                response_data, 'text') else '<no body>'
-        except Exception:
-            resp_text = '<no body>'
-        logger.error("Hybrid pipeline non-200 response: %s %s",
-                     getattr(response_data, 'status_code', None), resp_text)
-        return f"AI error: {getattr(response_data, 'status_code', 'unknown')} - {resp_text}", {}, local_analysis
-
-    try:
-        result = response_data.json()
-    except Exception as e:
-        logger.exception(
-            "Failed to decode hybrid pipeline JSON response: %s", e)
-        return f"AI error: could not decode response ({e})", {}, local_analysis
-=======
+    if requests is None:
+        return "AI processing unavailable (requests library not installed).", {}, local_analysis
+
     if response_data.status_code != 200:
         # Try to surface any helpful text from the AI service response. If
         # that's not available, fall back to a concise local analysis so the
@@ -553,8 +439,8 @@
             f"{ritual_prompt}\n(AI enhancement unavailable)"
         )
         return fallback, {}, local_analysis
->>>>>>> d2f4cbfe
-
+
+    result = response_data.json()
     ai_reply = result.get('reply', "I'm here to listen.")
 
     composed, debug = decode_ai_reply(ai_reply, conversation_context)
@@ -841,8 +727,7 @@
                 if st.button("Sign In", key="splash_sign_in"):
                     st.session_state.show_login = True
                     st.rerun()
-                # [label patch] changed 'Register' to 'Create An Account' (splash button)
-                if st.button("Create An Account", key="splash_register"):
+                if st.button("Register", key="splash_register"):
                     st.session_state.show_register = True
                     st.rerun()
     except Exception:
@@ -866,20 +751,6 @@
 
 def render_main_app():
     """Main app interface for authenticated users - Full Emotional OS"""
-    # Warm up optional NLP libraries early so Streamlit's runtime has a
-    # chance to import and load models once at startup. This helps avoid
-    # spurious "not available" warnings when the environment already has
-    # the packages but the lazy import path wasn't triggered yet.
-    try:
-        from emotional_os.deploy.modules.nlp_init import warmup_nlp
-        try:
-            warmup_nlp()
-        except Exception:
-            # Best-effort: do not break UI if warmup fails
-            pass
-    except Exception:
-        # If the helper isn't present, proceed without warming up.
-        pass
     # Optional debug overlay: enable by setting the environment variable
     # FP_DEBUG_UI=1 in the deployment environment or export it locally when
     # running the app. This prints helpful session_state keys to the UI so
@@ -901,25 +772,6 @@
                 pass
     except Exception:
         pass
-    # Session-level telemetry toggle (lightweight): attach a telemetry handler for this Streamlit session
-    try:
-        from emotional_os.core import signal_parser as _sp
-        # initialize session flag if missing
-        if 'enable_telemetry' not in st.session_state:
-            st.session_state['enable_telemetry'] = False
-        with st.expander('Developer: Telemetry', expanded=False):
-            enable_tel = st.checkbox('Enable Telemetry (show parse/selection events)',
-                                     value=st.session_state.get('enable_telemetry', False))
-            if enable_tel != st.session_state.get('enable_telemetry'):
-                st.session_state['enable_telemetry'] = enable_tel
-                try:
-                    _sp.set_telemetry(bool(enable_tel))
-                except Exception:
-                    # best-effort: do not break the UI if telemetry cannot be toggled
-                    pass
-    except Exception:
-        # If signal_parser isn't available in this environment, skip the UI control
-        pass
     # Defensive client-side guard for third-party DOM libraries (e.g., jQuery)
     # Some compiled frontend code can call jQuery($) with an undefined or
     # otherwise-invalid first argument during quick DOM swaps (theme toggles).
@@ -929,48 +781,48 @@
     # falsy/invalid argument. This is defensive and non-invasive: it does
     # not change library behavior for valid inputs.
     try:
-        # [safe_embed_html_local patch] replaced inline defensive jQuery patch with safe_embed_html_local
-        safe_embed_html_local("""
-        <script>
-        (function(){
-            try{
-                var jq = window.jQuery || window.$;
-                if(!jq || !jq.fn) return;
-                // Patch jQuery.fn.init to coerce null/undefined selectors to
-                // an empty string so Sizzle doesn't throw the TypeError when
-                // called with invalid arguments during theme toggles.
+        st.markdown(
+            """
+            <script>
+            (function(){
                 try{
-                    var _origInit = jq.fn.init;
-                    if(typeof _origInit === 'function'){
-                        jq.fn.init = function(selector, context, root){
-                            try{
-                                if(selector === null || typeof selector === 'undefined'){
-                                    selector = '';
+                    var jq = window.jQuery || window.$;
+                    if(!jq || !jq.fn) return;
+                    // Patch jQuery.fn.init to coerce null/undefined selectors to
+                    // an empty string so Sizzle doesn't throw the TypeError when
+                    // called with invalid arguments during theme toggles.
+                    try{
+                        var _origInit = jq.fn.init;
+                        if(typeof _origInit === 'function'){
+                            jq.fn.init = function(selector, context, root){
+                                try{
+                                    if(selector === null || typeof selector === 'undefined'){
+                                        selector = '';
+                                    }
+                                    return _origInit.call(this, selector, context, root);
+                                }catch(e){
+                                    try{
+                                        return _origInit.call(this, '');
+                                    }catch(e2){
+                                        return _origInit.apply(this, arguments);
+                                    }
                                 }
-                                return _origInit.call(this, selector, context, root);
-                            }catch(e){
-                                try{
-                                    return _origInit.call(this, '');
-                                }catch(e2){
-                                    return _origInit.apply(this, arguments);
-                                }
-                            }
-                        };
-                    }
+                            };
+                        }
+                    }catch(e){/* swallow */}
                 }catch(e){/* swallow */}
-            }catch(e){/* swallow */}
-        })();
-        </script>
-        """, use_iframe=False, height=240)
+            })();
+            </script>
+            """,
+            unsafe_allow_html=True,
+        )
     except Exception:
         pass
     # Further defensive guards: patch common DOM lookup APIs and jQuery/$ factory
     # to tolerate unexpected argument types which can surface during theme
     # toggles or fast re-renders in the compiled frontend.
     try:
-        # [safe_embed_html_local patch] replaced querySelector/querySelectorAll
-        # and jQuery factory wrapper with isolated embed (use_iframe=False)
-        safe_embed_html_local(
+        st.markdown(
             """
             <script>
             (function(){
@@ -989,8 +841,7 @@
                     document.querySelector = function(sel){
                         try{
                             if(typeof sel !== 'string' && !isNode(sel) && !isNodeList(sel)){
-                                console.warn(
-                                    'Safe-guard: querySelector called with invalid selector', sel);
+                                console.warn('Safe-guard: querySelector called with invalid selector', sel);
                                 return null;
                             }
                             return _qs.call(document, sel);
@@ -1002,15 +853,13 @@
                     document.querySelectorAll = function(sel){
                         try{
                             if(typeof sel !== 'string' && !isNode(sel) && !isNodeList(sel)){
-                                console.warn(
-                                    'Safe-guard: querySelectorAll called with invalid selector', sel);
+                                console.warn('Safe-guard: querySelectorAll called with invalid selector', sel);
                                 // return empty NodeList via a harmless selector on a detached element
                                 return document.createElement('div').querySelectorAll('.fp-no-match');
                             }
                             return _qsAll.call(document, sel);
                         }catch(e){
-                            console.warn(
-                                'Safe-guard: querySelectorAll threw', e);
+                            console.warn('Safe-guard: querySelectorAll threw', e);
                             return document.createElement('div').querySelectorAll('.fp-no-match');
                         }
                     };
@@ -1027,8 +876,7 @@
                                 }
                                 // Log the offending value and a small stack so we can trace where it came from
                                 try{
-                                    console.warn(
-                                        'Safe-guard: jQuery factory called with invalid arg:', arg);
+                                    console.warn('Safe-guard: jQuery factory called with invalid arg:', arg);
                                     console.warn('Safe-guard: arg type =', Object.prototype.toString.call(arg), 'typeof=', typeof arg);
                                     console.warn(new Error('jQuery factory invalid-arg stack').stack);
                                 }catch(_e){}
@@ -1049,18 +897,14 @@
             })();
             </script>
             """,
-            use_iframe=False,
-            height=240,
+            unsafe_allow_html=True,
         )
     except Exception:
         pass
     # Instrument unhandled client errors with an in-page overlay to help
     # capture stack traces when theme toggles still throw in the browser.
     try:
-        # [safe_embed_html_local patch] replaced in-page client error overlay
-        # with isolated embed (use_iframe=False) so handlers run in the
-        # parent document but are managed via the helper for traceability.
-        safe_embed_html_local(
+        st.markdown(
             """
             <script>
             (function(){
@@ -1109,16 +953,14 @@
                     window.addEventListener('unhandledrejection', function(ev){
                         try{
                             var m = ev && ev.reason && ev.reason.stack ? ev.reason.stack : JSON.stringify(ev.reason);
-                            showErrorOverlay(
-                                'UnhandledPromiseRejection: ' + m);
+                            showErrorOverlay('UnhandledPromiseRejection: ' + m);
                         }catch(e){}
                     }, true);
                 }catch(e){}
             })();
             </script>
             """,
-            use_iframe=False,
-            height=300,
+            unsafe_allow_html=True,
         )
     except Exception:
         pass
@@ -1221,48 +1063,10 @@
                 if mgr:
                     prefs = mgr.load_user_preferences()
                     # Only set defaults if session state doesn't already have them
-                    # Default to FALSE for new users - requires explicit consent
                     if prefs:
                         if 'persist_history' not in st.session_state:
                             st.session_state['persist_history'] = prefs.get(
-                                'persist_history', False)
-
-                    # CONVERSATION CONTINUITY: Auto-load most recent conversation if available
-                    # Only do this if user hasn't explicitly selected a conversation or started a new one
-                    if ('selected_conversation' not in st.session_state and
-                        'conversation_title' not in st.session_state and
-                            'conversation_history' not in st.session_state):
-                        try:
-                            conversations = mgr.load_conversations()
-                            if conversations:
-                                # Load the most recent conversation (first in list)
-                                recent_conv = conversations[0]
-                                st.session_state['selected_conversation'] = recent_conv['conversation_id']
-                                st.session_state['conversation_title'] = recent_conv['title']
-
-                                # Continue the conversation in-place: set current conversation id
-                                # so subsequent messages append to this conversation rather than
-                                # starting a new one. Mark as already named so we don't re-run
-                                # the auto-naming flow for existing conversations.
-                                try:
-                                    st.session_state['current_conversation_id'] = recent_conv['conversation_id']
-                                    st.session_state['conversation_named'] = True
-                                except Exception:
-                                    pass
-
-                                # Load the conversation messages if available
-                                if recent_conv.get('messages'):
-                                    # Convert the messages to the expected format
-                                    messages = []
-                                    for msg in recent_conv['messages']:
-                                        if isinstance(msg, dict):
-                                            messages.append(msg)
-                                    if messages:
-                                        st.session_state['conversation_history'] = messages
-
-                        except Exception:
-                            # If conversation loading fails, just continue with a new conversation
-                            pass
+                                'persist_history', True)
                         if 'persist_confirmed' not in st.session_state:
                             st.session_state['persist_confirmed'] = prefs.get(
                                 'persist_confirmed', False)
@@ -1306,7 +1110,7 @@
                                 conv_id = str(uuid.uuid4())
                                 first_msg = demo_messages[0].get('user') if isinstance(
                                     demo_messages, list) and demo_messages and isinstance(demo_messages[0], dict) else None
-                                title = generate_auto_name(first_msg, st.session_state.get('first_name')) if generate_auto_name and first_msg else (
+                                title = generate_auto_name(first_msg) if generate_auto_name and first_msg else (
                                     st.session_state.get('conversation_title') or 'Migrated Conversation')
                                 mgr.save_conversation(
                                     conv_id, title, demo_messages)
@@ -1382,34 +1186,12 @@
             try:
                 svg_name_side = "FirstPerson-Logo-black-cropped_notext.svg"
                 svg_markup_side = _load_inline_svg(svg_name_side)
-                # [svg size patch] constrain sidebar svg size to avoid oversized icon
-                svg_markup_side_constrained = svg_markup_side
-                try:
-                    # If the inline svg doesn't declare width/height, inject conservative values.
-                    # This is a simple, robust replacement that edits only the first <svg ...> tag.
-                    import re
-
-                    def _inject_size(match):
-                        tag = match.group(0)
-                        # If width/height already present, leave unchanged
-                        if re.search(r"\bwidth\s*=\b|\bheight\s*=\b", tag, flags=re.IGNORECASE):
-                            return tag
-                        return tag.replace('<svg', '<svg width="120" height="120"')
-
-                    svg_markup_side_constrained = re.sub(
-                        r'<svg[^>]*', _inject_size, svg_markup_side_constrained, count=1, flags=re.IGNORECASE)
-                except Exception:
-                    # Best-effort: if anything fails, fall back to the original markup
-                    svg_markup_side_constrained = svg_markup_side
-
                 st.markdown(
-                    f"<div style='border:1px solid rgba(0,0,0,0.06); padding:12px; border-radius:12px; background: rgba(250,250,250,0.02); text-align:center;'>\n<div style=\"max-width:120px; margin:auto; height:120px;\">{svg_markup_side_constrained}</div>\n<p style=\"margin:8px 0 6px 0; font-weight:600;\">Demo mode</p>\n</div>", unsafe_allow_html=True)
+                    f"<div style='border:1px solid rgba(0,0,0,0.06); padding:12px; border-radius:12px; background: rgba(250,250,250,0.02); text-align:center;'>\n{svg_markup_side}\n<p style=\"margin:8px 0 6px 0; font-weight:600;\">Demo mode</p>\n<p style=\"font-size:0.9rem; color:#666; margin:0 0 8px 0;\">Explore the app. Register to keep your conversations.</p></div>", unsafe_allow_html=True)
             except Exception:
                 st.markdown("### Account")
-            st.markdown("<div style='margin-top:16px;'></div>",
-                        unsafe_allow_html=True)
             st.markdown(
-                "**Create an Account** or **Sign In** to save your conversations and unlock full features.")
+                "Create an account or sign in to keep your conversations and enable full features.")
             col_a, col_b = st.columns([1, 1])
             with col_a:
                 if st.button("Sign in", key="sidebar_toggle_sign_in"):
@@ -1421,8 +1203,7 @@
                         st.session_state['sidebar_show_register'] = False
                     # No forced rerun here; allow the current render to show the expander
             with col_b:
-                # [label patch] changed 'Register' to 'Create An Account' (sidebar button)
-                if st.button("Create An Account", key="sidebar_toggle_register"):
+                if st.button("Register", key="sidebar_toggle_register"):
                     st.session_state['sidebar_show_register'] = not st.session_state.get(
                         'sidebar_show_register', False)
                     if st.session_state['sidebar_show_register']:
@@ -1465,8 +1246,7 @@
                         else:
                             st.error("Authentication subsystem unavailable")
                 if st.session_state.get('sidebar_show_register'):
-                    # [label patch] changed expander title 'Register' to 'Create An Account' (sidebar expander)
-                    with st.expander("Create An Account", expanded=True):
+                    with st.expander("Register", expanded=True):
                         if auth:
                             auth.render_register_form(in_sidebar=True)
                         else:
@@ -1477,6 +1257,24 @@
         else:
             st.markdown("### Settings")
 
+        # Persist history toggle
+        persist_default = st.session_state.get('persist_history', True)
+        st.session_state['persist_history'] = st.checkbox(
+            "💾 Save my chats",
+            value=persist_default,
+            help="Automatically save conversations for later retrieval"
+        )
+        # Best-effort: persist the user's preference back to server when available
+        try:
+            mgr = st.session_state.get('conversation_manager')
+            if mgr:
+                mgr.save_user_preferences({
+                    'persist_history': bool(st.session_state.get('persist_history', False)),
+                    'persist_confirmed': bool(st.session_state.get('persist_confirmed', False))
+                })
+        except Exception:
+            pass
+
         # Privacy & Consent settings - only show when user is authenticated
         if st.session_state.get('authenticated'):
             try:
@@ -1497,14 +1295,6 @@
             if st.button("➕ New Conversation", use_container_width=True):
                 st.session_state['current_conversation_id'] = str(uuid.uuid4())
                 st.session_state['conversation_title'] = "New Conversation"
-<<<<<<< HEAD
-                # Reset the in-session conversation history for this user so the
-                # next message will be treated as the first message (and trigger
-                # the naming process). Also clear any named flag.
-                st.session_state['conversation_history_' +
-                                 st.session_state['user_id']] = []
-                st.session_state['conversation_named'] = False
-=======
                 # Ensure any previously-selected conversation is cleared
                 try:
                     st.session_state.pop('selected_conversation', None)
@@ -1528,102 +1318,7 @@
                         })
                 except Exception:
                     pass
->>>>>>> d2f4cbfe
                 st.rerun()
-
-            # [title-edit patch] Offer inline title editing immediately after auto-generation
-            try:
-                # Build the conversation history key for this user
-                _conv_key = f"conversation_history_{st.session_state.get('user_id')}"
-                _curr_title = st.session_state.get(
-                    'conversation_title', 'New Conversation')
-                # Show a compact title row and, if requested, an inline editor
-                if st.session_state.get('offer_title_edit', False):
-                    st.markdown("**Conversation title**")
-                    # Use a dedicated input key to avoid collisions
-                    _edited = st.text_input(
-                        "Edit title", value=_curr_title, key="inline_edit_conversation_title")
-                    c1, c2 = st.columns([1, 1], gap="small")
-                    with c1:
-                        if st.button("Save", key="save_inline_title"):
-                            # Persist the edited title to session state and mark named
-                            st.session_state['conversation_title'] = _edited.strip(
-                            ) or _curr_title
-                            st.session_state['conversation_named'] = True
-                            st.session_state['offer_title_edit'] = False
-                            # Attempt immediate persistence if ConversationManager is present
-                            try:
-                                mgr = st.session_state.get(
-                                    'conversation_manager')
-                                if mgr:
-                                    conv_id = st.session_state.get(
-                                        'current_conversation_id') or str(uuid.uuid4())
-                                    # Normalize messages in-session to the lightweight form expected by the manager
-                                    _raw = st.session_state.get(_conv_key, [])
-                                    _norm = []
-                                    for t in _raw:
-                                        if isinstance(t, dict) and 'role' in t and 'content' in t:
-                                            _norm.append(t)
-                                            continue
-                                        if isinstance(t, dict) and 'user' in t and 'assistant' in t:
-                                            _norm.append(
-                                                {'role': 'user', 'content': t.get('user', '')})
-                                            _norm.append(
-                                                {'role': 'assistant', 'content': t.get('assistant', '')})
-                                            continue
-                                        if isinstance(t, dict) and 'user' in t:
-                                            _norm.append(
-                                                {'role': 'user', 'content': t.get('user', '')})
-                                        elif isinstance(t, dict) and 'assistant' in t:
-                                            _norm.append(
-                                                {'role': 'assistant', 'content': t.get('assistant', '')})
-                                        else:
-                                            try:
-                                                _norm.append(
-                                                    {'role': 'user', 'content': str(t)})
-                                            except Exception:
-                                                _norm.append(
-                                                    {'role': 'user', 'content': ''})
-
-                                    try:
-                                        mgr.save_conversation(
-                                            conversation_id=conv_id,
-                                            title=st.session_state['conversation_title'],
-                                            messages=_norm,
-                                            processing_mode=st.session_state.get(
-                                                'processing_mode', 'hybrid'),
-                                            auto_name=None,
-                                            glyphs_triggered=st.session_state.get(
-                                                'conversation_glyphs', [])
-                                        )
-                                    except Exception:
-                                        # Swallow persistence errors here; the app will still
-                                        # attempt to persist at the normal save points.
-                                        pass
-                            except Exception:
-                                pass
-                            # Refresh UI to reflect saved title
-                            try:
-                                st.experimental_rerun()
-                            except Exception:
-                                pass
-                    with c2:
-                        if st.button("Cancel", key="cancel_inline_title"):
-                            st.session_state['offer_title_edit'] = False
-                            try:
-                                st.experimental_rerun()
-                            except Exception:
-                                pass
-                else:
-                    # Show current title compactly when not editing
-                    try:
-                        st.markdown(
-                            f"**Conversation:** {st.session_state.get('conversation_title', 'New Conversation')}")
-                    except Exception:
-                        pass
-            except Exception:
-                # Best-effort: do not break the sidebar if title UI fails
-                pass
 
         # Human-in-the-Loop (HIL) controls removed per user request.
         # All HIL-related session flags are cleared so the sidebar no longer
@@ -2169,13 +1864,10 @@
                                         f"Ritual Prompt: {doc_ritual_prompt}" if doc_ritual_prompt else ""
                                     ])
                                     payload["document_context"] = doc_context
-                                # Use user's JWT token for authenticated requests, fallback to anon key
-                                auth_token = st.session_state.get(
-                                    'user_jwt_token') or supabase_key
                                 response_data = requests.post(
                                     saori_url,
                                     headers={
-                                        "Authorization": f"Bearer {auth_token}",
+                                        "Authorization": f"Bearer {supabase_key}",
                                         "Content-Type": "application/json"
                                     },
                                     json=payload,
@@ -2412,7 +2104,6 @@
         entry = {
             "user": user_input,
             "assistant": response,
-            "first_name": st.session_state.get('first_name') or st.session_state.get('username'),
             "processing_time": f"{processing_time:.2f}s",
             "mode": processing_mode,
             "timestamp": datetime.datetime.now().isoformat()
@@ -2488,7 +2179,8 @@
                     # Use adaptive extractor with persistence
                     adaptive_extractor = AdaptiveSignalExtractor(
                         adaptive=True,
-                        use_discovered=True
+                        use_discovered=True,
+                        persistence_path=f"learning/user_signals/{st.session_state['persistent_user_id']}_signals.json"
                     )
 
                     # Create processor with persistent user ID
@@ -2520,33 +2212,16 @@
                         glyphs=debug_glyphs,
                     )
 
-                    # Update learning statistics (defensive access to different evolution result shapes)
+                    # Update learning statistics
                     st.session_state['learning_stats']['exchanges_processed'] += 1
-                    # Support multiple possible shapes: top-level 'learning_result' or
-                    # nested under pipeline_stages.hybrid_learning.learning_result
-                    lr = evolution_result.get('learning_result') if isinstance(
-                        evolution_result, dict) else None
-                    if not lr:
-                        lr = evolution_result.get('pipeline_stages', {}).get('hybrid_learning', {}).get(
-                            'learning_result') if isinstance(evolution_result, dict) else None
-
-                    if lr and lr.get('learned_to_user', False):
+                    if evolution_result['learning_result'].get('learned_to_user', False):
                         st.session_state['learning_stats']['signals_learned'] += len(
-                            evolution_result.get('emotional_signals', []) if isinstance(
-                                evolution_result, dict) else []
+                            evolution_result.get('emotional_signals', [])
                         )
 
-                    # Check if new glyphs were generated (support multiple keys/shapes)
-                    new_glyphs = []
-                    # 1) top-level key used by some implementations
-                    if isinstance(evolution_result, dict) and evolution_result.get('new_glyphs_generated'):
-                        new_glyphs = evolution_result.get(
-                            'new_glyphs_generated', [])
-                    # 2) pipeline_stages glyph_generation -> new_glyphs
-                    if not new_glyphs:
-                        new_glyphs = evolution_result.get('pipeline_stages', {}).get('glyph_generation', {}).get(
-                            'new_glyphs', []) if isinstance(evolution_result, dict) else []
-
+                    # Check if new glyphs were generated
+                    new_glyphs = evolution_result['pipeline_stages']['glyph_generation'].get(
+                        'new_glyphs_generated', [])
                     if new_glyphs and len(new_glyphs) > 0:
                         # Store newly generated glyphs in session
                         if 'new_glyphs_this_session' not in st.session_state:
@@ -2609,9 +2284,8 @@
                     logger.error(
                         f"Fallback learning also failed: {fallback_e}")
             except Exception as e:
-                # Non-fatal: learning should not break the app. Log with traceback
-                logger.warning(
-                    f"Hybrid learning failed: {repr(e)}", exc_info=True)
+                # Non-fatal: learning should not break the app
+                logger.warning(f"Hybrid learning failed: {e}")
 
         # Persist to Supabase if the user opted in using the new conversation manager
         try:
@@ -2620,84 +2294,25 @@
                 conversation_id = st.session_state.get(
                     'current_conversation_id', 'default')
 
-                # Auto-name conversation based on first message only once per
-                # conversation. If this conversation has already been named
-                # (`conversation_named`), skip auto-generation.
-                if len(st.session_state[conversation_key]) == 1 and not st.session_state.get('conversation_named', False):
+                # Auto-name conversation based on first message
+                # Just added first exchange
+                if len(st.session_state[conversation_key]) == 1:
                     if generate_auto_name:
-                        # Import the enhanced function
-                        from emotional_os.deploy.modules.conversation_manager import generate_auto_name_with_glyphs
-                        auto_name, detected_glyphs = generate_auto_name_with_glyphs(
-                            user_input)
-                        title = auto_name
+                        title = generate_auto_name(user_input)
                         st.session_state['conversation_title'] = title
-                        st.session_state['conversation_glyphs'] = detected_glyphs
-                        # Offer an inline title edit once immediately after auto-generation
-                        st.session_state['offer_title_edit'] = True
-                        # Mark this conversation as named so we don't re-run naming
-                        # on subsequent message appends or sessions unless the user
-                        # explicitly starts a new conversation.
-                        st.session_state['conversation_named'] = True
                     else:
                         title = "New Conversation"
-                        detected_glyphs = []
-                elif len(st.session_state[conversation_key]) == 1 and st.session_state.get('conversation_named', False):
-                    # Already named (e.g., loaded from previous session); keep stored values
-                    title = st.session_state.get(
-                        'conversation_title', 'New Conversation')
-                    detected_glyphs = st.session_state.get(
-                        'conversation_glyphs', [])
                 else:
                     title = st.session_state.get(
                         'conversation_title', 'New Conversation')
-                    detected_glyphs = st.session_state.get(
-                        'conversation_glyphs', [])
-
-                # Normalize messages into the format ConversationManager expects.
-                # Older UI stored turns as dicts with 'user' and 'assistant' keys
-                # (both in one dict). ConversationManager expects a list of
-                # per-role messages with a 'content' key. Build a normalized
-                # list while preserving order.
-                raw_messages = st.session_state[conversation_key]
-                normalized_messages = []
-                for turn in raw_messages:
-                    # If this entry already looks normalized, use it
-                    if isinstance(turn, dict) and 'content' in turn and 'role' in turn:
-                        normalized_messages.append(turn)
-                        continue
-
-                    # Legacy combined-turn format: {'user': ..., 'assistant': ...}
-                    if isinstance(turn, dict) and 'user' in turn and 'assistant' in turn:
-                        # Append user then assistant as separate messages
-                        normalized_messages.append({'role': 'user', 'content': turn.get(
-                            'user', ''), 'first_name': turn.get('first_name')})
-                        normalized_messages.append(
-                            {'role': 'assistant', 'content': turn.get('assistant', '')})
-                        continue
-
-                    # Fallback: try to map known keys
-                    if isinstance(turn, dict) and 'user' in turn:
-                        normalized_messages.append(
-                            {'role': 'user', 'content': turn.get('user', '')})
-                    elif isinstance(turn, dict) and 'assistant' in turn:
-                        normalized_messages.append(
-                            {'role': 'assistant', 'content': turn.get('assistant', '')})
-                    else:
-                        # Unknown format: stringify and store as user message
-                        try:
-                            txt = str(turn)
-                        except Exception:
-                            txt = ''
-                        normalized_messages.append(
-                            {'role': 'user', 'content': txt})
-
+
+                # Save to database with conversation manager
+                messages = st.session_state[conversation_key]
                 success, message = manager.save_conversation(
                     conversation_id=conversation_id,
                     title=title,
-                    messages=normalized_messages,
-                    processing_mode=processing_mode,
-                    auto_name=title if len(raw_messages) == 1 else None,
-                    glyphs_triggered=detected_glyphs
+                    messages=messages,
+                    processing_mode=processing_mode
                 )
                 if success:
                     # On success, ensure the sidebar shows this conversation immediately
