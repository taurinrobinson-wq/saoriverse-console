--- conflicted
+++ resolved
@@ -1,2771 +1,2747 @@
-import datetime
-import json
-import logging
-import os
-import time
-import uuid
-
-try:
-    import requests
-except Exception:
-    # Allow the module to be imported in environments where `requests` is not
-    # installed (e.g., lightweight CI or minimal runtime). Functions that need
-    # network access will handle the missing library at call time.
-    requests = None
-
-import streamlit as st
-
-try:
-    from emotional_os.safety.fallback_protocols import FallbackProtocol
-except Exception:
-    # Allow environments where the safety module isn't available (tests, CI)
-    FallbackProtocol = None
-
-# ConversationManager handles persisted conversations; import defensively so
-# UI stays import-safe in environments where conversation management isn't
-# available (tests, minimal CI). Also import generate_auto_name helper if
-# present; fall back to None when unavailable.
-try:
-    from emotional_os.deploy.modules.conversation_manager import (
-        ConversationManager,
-        generate_auto_name,
-        load_all_conversations_to_sidebar,
-    )
-except Exception:
-    ConversationManager = None
-    generate_auto_name = None
-    load_all_conversations_to_sidebar = None
-
-# Document export helper (generates Word docx for personal logs).
-# Import defensively so the UI still loads if python-docx isn't installed.
-try:
-    from emotional_os.deploy.modules.doc_export import generate_doc
-except Exception:
-    generate_doc = None
-
-logger = logging.getLogger(__name__)
-
-# Simple in-memory cache for inline SVGs to avoid repeated disk reads
-_SVG_CACHE = {}
-
-
-def _load_inline_svg(filename: str) -> str:
-    """Load an SVG file from the static graphics folder and return its raw markup.
-
-    If the file cannot be read, returns a small fallback SVG string.
-    """
-    if filename in _SVG_CACHE:
-        return _SVG_CACHE[filename]
-
-    # Try package-local graphics folder first, then repo-root static/graphics
-    pkg_path = os.path.join(os.path.dirname(__file__), "static", "graphics", filename)
-    repo_path = os.path.join("static", "graphics", filename)
-    tried_path = None
-    try:
-        # Pick the first existing candidate path
-        if os.path.exists(pkg_path):
-            tried_path = pkg_path
-        elif os.path.exists(repo_path):
-            tried_path = repo_path
-        else:
-            tried_path = pkg_path  # will raise when attempting to open
-
-        # Read the SVG file and sanitize/remove XML declaration or DOCTYPE
-        with open(tried_path, "r", encoding="utf-8") as f:
-            svg = f.read()
-        if svg.lstrip().startswith("<?xml"):
-            svg = "\n".join(svg.splitlines()[1:])
-        if "<!DOCTYPE" in svg:
-            parts = svg.split("<!DOCTYPE")
-            if len(parts) > 1 and ">" in parts[1]:
-                svg = parts[0] + parts[1].split(">", 1)[1]
-
-        # Cache and return raw markup only (no Streamlit calls here)
-        _SVG_CACHE[filename] = svg
-    except Exception as e:
-        # Return an empty string as a safe fallback so callers that
-        # embed this markup into HTML do not pass `None` into
-        # Streamlit's rendering pipeline (which can cause client-side
-        # DOM errors).
-        try:
-            st.warning(f"Could not load SVG: {e}")
-        except Exception:
-            pass
-        _SVG_CACHE[filename] = ""
-    return _SVG_CACHE.get(filename, "")
-
-
-def inject_css(css_path: str) -> None:
-    """Inject a CSS file into the Streamlit app.
-
-    The function attempts to read the CSS from a package-local path
-    (relative to this module) first, then falls back to the repository
-    root `static` folder. If the file can't be read, the function fails
-    silently (best-effort) to avoid breaking the UI during import.
-    """
-    try:
-        # Try package-local path first, then repo-root path
-        pkg_path = os.path.join(os.path.dirname(__file__), css_path)
-        repo_path = css_path
-        chosen = None
-        if os.path.exists(pkg_path):
-            chosen = pkg_path
-        elif os.path.exists(repo_path):
-            chosen = repo_path
-
-        if not chosen:
-            return
-
-        with open(chosen, "r", encoding="utf-8") as f:
-            css = f.read()
-
-        # Inline any @import rules that reference local CSS files to
-        # avoid relative import issues in the browser. This replaces
-        # @import url('file.css'); with the contents of file.css when
-        # available on disk next to the chosen CSS file.
-        try:
-            import re
-
-            def _inline_imports(base_path: str, css_text: str) -> str:
-                def _repl(m):
-                    imp = m.group(1).strip("\"'")
-                    # Resolve relative to base_path
-                    base_dir = os.path.dirname(base_path)
-                    candidate = os.path.join(base_dir, imp)
-                    if os.path.exists(candidate):
-                        try:
-                            return "\n" + open(candidate, "r", encoding="utf-8").read() + "\n"
-                        except Exception:
-                            return ""
-                    # Try repo-root fallback
-                    if os.path.exists(imp):
-                        try:
-                            return "\n" + open(imp, "r", encoding="utf-8").read() + "\n"
-                        except Exception:
-                            return ""
-                    return ""
-
-                return re.sub(r"@import\s+url\(['\"]?(.*?)['\"]?\);", _repl, css_text)
-
-            css = _inline_imports(chosen, css)
-        except Exception:
-            # If import inlining fails for any reason, continue with the
-            # raw CSS as a best-effort fallback.
-            pass
-
-        # Inject as a single block but first ensure any previous theme
-        # style element is removed or replaced. We use a small script
-        # that either replaces the textContent of an existing element
-        # with id "fp-theme-css" or creates one and appends it to the
-        # document head. This avoids leaving multiple style/link nodes
-        # behind and reduces DOM-shape races during theme toggles.
-        try:
-            # Use json.dumps to safely encode the CSS into a JS string literal
-            import json as _json
-
-            _css_js = _json.dumps(css)
-            safe_block = (
-                "<script>\n"
-                "(function(){\n"
-                "  try{\n"
-                "    var css = " + _css_js + ";\n"
-                "    var existing = document.getElementById('fp-theme-css');\n"
-                "    if(existing){\n"
-                "      existing.textContent = css;\n"
-                "    } else {\n"
-                "      var s = document.createElement('style');\n"
-                "      s.id = 'fp-theme-css';\n"
-                "      s.textContent = css;\n"
-                "      (document.head || document.documentElement).appendChild(s);\n"
-                "    }\n"
-                "  }catch(e){console.warn('fp-theme-css inject failed', e);}\n"
-                "})();\n"
-                "</script>"
-            )
-            st.markdown(safe_block, unsafe_allow_html=True)
-        except Exception:
-            # Fallback to the simple style injection if the script construction fails
-            safe_block = f'<style id="fp-theme-css">\n{css}\n</style>'
-            try:
-                st.markdown(safe_block, unsafe_allow_html=True)
-            except Exception:
-                pass
-    except Exception:
-        # Best-effort: do not raise during UI import
-        return
-
-
-def render_controls_row(conversation_key):
-    controls = st.columns([2, 1, 1, 1, 1, 1])
-    with controls[0]:
-        # Ensure a processing mode exists in session state. The actual
-        # interactive controls for changing this are in the Settings
-        # sidebar expander (so both demo and authenticated flows show
-        # a single, consistent place for preferences).
-        if "processing_mode" not in st.session_state:
-            # Enforce local-only processing by default (no hybrid/remote AI)
-            st.session_state.processing_mode = os.getenv("DEFAULT_PROCESSING_MODE", "local")
-
-        # The interactive controls for changing processing mode are
-        # rendered in the sidebar Settings panel. Keep this top-row
-        # column reserved for future lightweight status badges but
-        # avoid rendering non-interactive Mode selectors inline. The
-        # explicit Mode/Theme captions are intentionally omitted here
-        # to avoid duplicating the Settings controls (they live in
-        # the sidebar expander).
-        current_mode = st.session_state.processing_mode
-        # Place Start Personal Log in the far-left column per layout request
-        # Only show personal-log control when the user is authenticated
-        try:
-            if st.session_state.get("authenticated"):
-                if st.button("Start Personal Log", key="start_log_btn"):
-                    st.session_state.show_personal_log = True
-                    st.rerun()
-        except Exception:
-            pass
-
-    with controls[1]:
-        # Theme selection lives in the Settings sidebar expander; avoid
-        # rendering inline theme captions here to reduce visual clutter.
-        current_theme = st.session_state.get("theme", "Light")
-        # Place Logout in the adjacent (controls[1]) column so it sits
-        # immediately to the right of the Start Personal Log button.
-        # Only show Logout when authenticated
-        try:
-            if st.session_state.get("authenticated"):
-                if st.button("Logout", key="controls_logout", help="Sign out of your account"):
-                    from .auth import SaoynxAuthentication
-
-                    auth = SaoynxAuthentication()
-                    auth.logout()
-        except Exception:
-            pass
-    # Removed Debug and Clear History controls — these buttons did not provide
-    # useful functionality and duplicated UI surface area. Slots retained for
-    # layout stability.
-    with controls[2]:
-        # Reserved for small additional actions; intentionally empty to
-        # maintain layout stability.
-        pass
-    with controls[3]:
-        pass
-    with controls[4]:
-        # Moved 'Download My Data' to the sidebar (related controls)
-        # Keep this slot reserved for future row controls if needed.
-        pass
-    with controls[5]:
-        # Reserved for future use; intentionally left empty.
-        pass
-
-
-def ensure_processing_prefs():
-    """Normalize legacy processing preferences and ensure keys exist in session_state."""
-    if "processing_mode" in st.session_state and st.session_state.processing_mode == "ai_preferred":
-        # Map legacy ai_preferred to local-only to avoid enabling remote AI
-        st.session_state.processing_mode = "local"
-        st.session_state["prefer_ai"] = False
-
-    if "processing_mode" not in st.session_state:
-        # Default to all-local processing model
-        st.session_state.processing_mode = os.getenv("DEFAULT_PROCESSING_MODE", "local")
-
-    # Remote AI is not preferred in the local-only architecture
-    if "prefer_ai" not in st.session_state:
-        st.session_state["prefer_ai"] = False
-
-
-def decode_ai_reply(ai_reply: str, conversation_context: dict) -> tuple:
-    """Decode an AI reply using the local parser and return (composed_response, debug_info).
-
-    This function is safe to call from non-Streamlit contexts when the
-    optional `show_local` parameter is provided (True/False). When
-    `show_local` is None the function will attempt to read
-    `st.session_state.get('show_local_decoding')` as before.
-    """
-    def _get_show_local(flag):
-        try:
-            if flag is not None:
-                return bool(flag)
-        except Exception:
-            pass
-        try:
-            return os.environ.get('FP_SHOW_LOCAL_DECODING') == '1' or st.session_state.get(
-                'show_local_decoding', False)
-        except Exception:
-            return False
-
-    try:
-        from emotional_os.glyphs.signal_parser import parse_input
-    except Exception:
-        return ai_reply, {}
-
-    try:
-        ai_local = parse_input(
-            ai_reply,
-            "emotional_os/parser/signal_lexicon.json",
-            db_path="emotional_os/glyphs/glyphs.db",
-            conversation_context=conversation_context,
-        )
-        ai_voltage = ai_local.get("voltage_response", "")
-        ai_glyphs = ai_local.get("glyphs", [])
-        ai_best = ai_local.get("best_glyph")
-        ai_glyph_display = ai_best["glyph_name"] if ai_best else (ai_glyphs[0]["glyph_name"] if ai_glyphs else "None")
-        # Post-process the AI reply so that short/generic fallbacks are
-        # more varied and opening lines aren't duplicated. This keeps the
-        # user-facing reply natural while preserving the local analysis in
-        # the debug payload. We intentionally avoid writing verbose
-        # parsing/debug text inline unless the developer explicitly opts
-        # into it (via FP_SHOW_LOCAL_DECODING or session flag).
-
-        # Use the shared reply polish util so it's testable and reusable.
-        try:
-            from emotional_os.deploy.reply_utils import polish_ai_reply
-        except Exception:
-            # Local fallback if the util cannot be imported for any reason.
-            def polish_ai_reply(text: str) -> str:
-                t = (text or "").strip()
-                parts = [p.strip() for p in t.split("\n") if p.strip()]
-                if len(parts) > 1 and all(p == parts[0] for p in parts):
-                    t = parts[0]
-                return t
-
-        polished = polish_ai_reply(ai_reply)
-
-        # Show local decoding and glyph annotations only when explicitly
-        # enabled. By default we avoid appending internal parsing/debug
-        # details to the user-facing reply. Use the environment variable
-        # `FP_SHOW_LOCAL_DECODING=1` or set the session flag
-        # `st.session_state['show_local_decoding'] = True` to reveal this
-        # additional diagnostic information for developers.
-<<<<<<< HEAD
-        try:
-            show_local = os.environ.get("FP_SHOW_LOCAL_DECODING") == "1" or st.session_state.get(
-                "show_local_decoding", False
-            )
-        except Exception:
-            show_local = False
-=======
-        # Determine whether to show local decoding annotations. Prefer the
-        # environment variable flag; otherwise consult Streamlit session
-        # state when available. Callers may override this by setting the
-        # `show_local` variable in a wrapper prior to invoking
-        # `decode_ai_reply`.
-        show_local = _get_show_local(None)
->>>>>>> 1d67f7e7
-
-        if show_local:
-            # Keep debug annotations compact and bracketed so they don't
-            # interrupt the primary reply flow if accidentally enabled.
-            composed = f"{polished}\n\n" f"[Local decoding: {ai_voltage} | Resonant Glyph: {ai_glyph_display}]"
-        else:
-            # Default: return the polished AI reply without local debug
-            # annotations so the user sees a concise, human-friendly
-            # response.
-            composed = polished
-
-        debug = {
-            "signals": ai_local.get("signals", []),
-            "gates": ai_local.get("gates", []),
-            "glyphs": ai_glyphs,
-            "debug_sql": ai_local.get("debug_sql", ""),
-            "debug_glyph_rows": ai_local.get("debug_glyph_rows", []),
-        }
-        return composed, debug
-    except Exception:
-        return ai_reply, {}
-
-
-def run_hybrid_pipeline(effective_input: str, conversation_context: dict, saori_url: str, supabase_key: str, session_state_override: dict = None) -> tuple:
-    """Run the full hybrid pipeline: local parse -> AI -> local decode.
-
-    Returns (response_text, debug_info_dict, local_analysis_dict)
-    """
-    try:
-        from emotional_os.glyphs.signal_parser import parse_input
-
-        local_analysis = parse_input(
-            effective_input,
-            "emotional_os/parser/signal_lexicon.json",
-            db_path="emotional_os/glyphs/glyphs.db",
-            conversation_context=conversation_context,
-        )
-    except Exception:
-        local_analysis = {}
-
-<<<<<<< HEAD
-    glyphs = local_analysis.get("glyphs", [])
-    voltage_response = local_analysis.get("voltage_response", "")
-    ritual_prompt = local_analysis.get("ritual_prompt", "")
-=======
-    # Local analysis and helper values
-    glyphs = local_analysis.get('glyphs', [])
-    voltage_response = local_analysis.get('voltage_response', '')
-    ritual_prompt = local_analysis.get('ritual_prompt', '')
->>>>>>> 1d67f7e7
-
-    # Use a shared session helper so callers (FastAPI) can pass a simple
-    # `session_state_override` while Streamlit continues to use its
-    # `st.session_state`. Import locally to avoid import-time Streamlit
-    # dependency in service processes.
-    try:
-        from emotional_os.deploy.modules.session_utils import get_session_value
-    except Exception:
-        def get_session_value(session_override, key, default=None):
-            try:
-                if session_override is not None:
-                    try:
-                        return session_override.get(key, default)
-                    except Exception:
-                        return getattr(session_override, key, default)
-                return st.session_state.get(key, default)
-            except Exception:
-                try:
-                    return getattr(st.session_state, key, default)
-                except Exception:
-                    return default
-
-    # Force AI service failure for local testing (set LOCAL_DEV_MODE=1 in environment)
-    if os.environ.get("LOCAL_DEV_MODE") == "1":
-        # Simulate a 401 HTTP error to test our improved fallback messages
-        class MockResponse:
-            status_code = 401
-
-            def json(self):
-                return {"error": "Authentication failed - this is a test"}
-
-        mock_response = MockResponse()
-        # This will trigger our improved fallback logic
-        try:
-            body = mock_response.json()
-            ai_reply = body.get("reply") or body.get("error") or ""
-        except Exception:
-            ai_reply = ""
-
-        if ai_reply:
-            composed, debug = decode_ai_reply(ai_reply, conversation_context)
-            return composed, debug, local_analysis
-
-        # Try to compose a local, multi-glyph response when AI enhancement
-        # is unavailable. Fall back to a compact local-analysis string if
-        # the composer cannot be imported or glyphs are not present.
-        try:
-            from emotional_os.glyphs.dynamic_response_composer import (
-                DynamicResponseComposer,
-            )
-
-            composer = DynamicResponseComposer()
-            if glyphs:
-                response_text = composer.compose_multi_glyph_response(
-                    effective_input, glyphs, conversation_context=conversation_context, top_n=5
-                )
-            else:
-                response_text = "I'm listening, but I couldn't feel a clear glyphic resonance yet."
-        except Exception:
-            response_text = (
-                f"Local Analysis: {voltage_response}\n"
-                f"Activated Glyphs: {', '.join([g.get('glyph_name','') for g in glyphs]) if glyphs else 'None'}\n"
-                f"{ritual_prompt}\n(AI enhancement unavailable - local dev mode)"
-            )
-
-        # Ensure callers can detect that AI enhancement was not available
-        # when we produced a local fallback response.
-        try:
-            if isinstance(response_text, str) and "(AI enhancement" not in response_text:
-                response_text = response_text + "\n\n(AI enhancement unavailable)"
-        except Exception:
-            pass
-        return response_text, {}, local_analysis
-
-    if not saori_url or not supabase_key:
-        try:
-            from emotional_os.glyphs.dynamic_response_composer import (
-                DynamicResponseComposer,
-            )
-
-            composer = DynamicResponseComposer()
-            if glyphs:
-                response_text = composer.compose_multi_glyph_response(
-                    effective_input, glyphs, conversation_context=conversation_context, top_n=5
-                )
-            else:
-                response_text = "I'm listening, but I couldn't feel a clear glyphic resonance yet."
-        except Exception:
-            response_text = f"Local Analysis: {voltage_response}\nActivated Glyphs: {', '.join([g.get('glyph_name','') for g in glyphs]) if glyphs else 'None'}\n{ritual_prompt}\n(AI enhancement unavailable)"
-        # Ensure the local-only branch appends a clear marker so callers
-        # and tests can detect that AI enhancement was not used.
-        try:
-            if (
-                isinstance(response_text, str)
-                and "(AI enhancement" not in response_text
-                and "I'm listening" not in response_text
-            ):
-                response_text = response_text + "\n\n(AI enhancement unavailable)"
-        except Exception:
-            pass
-        return response_text, {}, local_analysis
-
-    payload = {
-        "message": effective_input,
-<<<<<<< HEAD
-        "mode": st.session_state.get("processing_mode", "local"),
-        "user_id": st.session_state.user_id,
-=======
-        # Use session override when available, otherwise fall back to
-        # the Streamlit session default. This ensures API callers can
-        # pass processing preferences explicitly.
-        "mode": get_session_value(session_state_override, 'processing_mode', os.getenv('DEFAULT_PROCESSING_MODE', 'local')),
-        "user_id": get_session_value(session_state_override, 'user_id', None),
->>>>>>> 1d67f7e7
-        "local_voltage_response": voltage_response,
-        "local_glyphs": ", ".join([g.get("glyph_name", "") for g in glyphs]) if glyphs else "",
-        "local_ritual_prompt": ritual_prompt,
-    }
-    try:
-        response_data = requests.post(
-            saori_url,
-            headers={"Authorization": f"Bearer {supabase_key}", "Content-Type": "application/json"},
-            json=payload,
-            timeout=15,
-        )
-    except Exception:
-        try:
-            from emotional_os.glyphs.dynamic_response_composer import (
-                DynamicResponseComposer,
-            )
-
-            composer = DynamicResponseComposer()
-            if glyphs:
-                response_text = composer.compose_multi_glyph_response(
-                    effective_input, glyphs, conversation_context=conversation_context, top_n=5
-                )
-            else:
-                response_text = "I'm listening, but I couldn't feel a clear glyphic resonance yet."
-        except Exception:
-            response_text = f"Local Analysis: {voltage_response}\nActivated Glyphs: {', '.join([g.get('glyph_name','') for g in glyphs]) if glyphs else 'None'}\n{ritual_prompt}\n(AI enhancement failed)"
-        return response_text, {}, local_analysis
-
-    if requests is None:
-        return "AI processing unavailable (requests library not installed).", {}, local_analysis
-
-    if response_data.status_code != 200:
-        # Try to surface any helpful text from the AI service response. If
-        # that's not available, fall back to a concise local analysis so the
-        # user still receives useful feedback rather than a generic error.
-        try:
-            body = response_data.json()
-            ai_reply = body.get("reply") or body.get("error") or ""
-        except Exception:
-            ai_reply = (getattr(response_data, "text", "") or "").strip()
-
-        if ai_reply:
-            composed, debug = decode_ai_reply(ai_reply, conversation_context)
-            return composed, debug, local_analysis
-
-        # Final fallback: include HTTP status and local parsing summary.
-        # Prefer a composed local response when possible
-        try:
-            from emotional_os.glyphs.dynamic_response_composer import (
-                DynamicResponseComposer,
-            )
-
-            composer = DynamicResponseComposer()
-            if glyphs:
-                response_text = composer.compose_multi_glyph_response(
-                    effective_input, glyphs, conversation_context=conversation_context, top_n=5
-                )
-            else:
-                response_text = "I'm listening, but I couldn't feel a clear glyphic resonance yet."
-        except Exception:
-            response_text = (
-                f"AI service error (HTTP {response_data.status_code}).\n"
-                f"Local Analysis: {voltage_response}\n"
-                f"Activated Glyphs: {', '.join([g.get('glyph_name','') for g in glyphs]) if glyphs else 'None'}\n"
-                f"{ritual_prompt}\n(AI enhancement unavailable)"
-            )
-        return response_text, {}, local_analysis
-
-    result = response_data.json()
-    ai_reply = result.get("reply", "I'm here to listen.")
-
-    composed, debug = decode_ai_reply(ai_reply, conversation_context)
-    return composed, debug, local_analysis
-
-
-# Data management functions
-
-
-def render_settings_sidebar():
-    """Render the Settings expander in the sidebar.
-
-    This provides the Processing Mode and Theme drop-downs so users can
-    change preferences from a single place (sidebar) similar to the
-    Privacy & Consent expander.
-    """
-    try:
-        # Normalize any legacy keys first
-        try:
-            ensure_processing_prefs()
-        except Exception:
-            pass
-
-        with st.sidebar.expander("⚙️ Settings", expanded=False):
-            st.markdown("**Interface & Processing**")
-
-            # Processing mode is fixed to local-only. Remote AI is disabled.
-            try:
-                st.markdown("**Processing:** Local-only (remote AI disabled)")
-                # Ensure session_state reflects the enforced value
-                st.session_state["processing_mode"] = "local"
-            except Exception:
-                st.session_state.setdefault("processing_mode", "local")
-
-            # Theme selection — mirrors to both legacy 'theme' and
-            # 'theme_select_row' used elsewhere in the UI.
-            current_theme = st.session_state.get("theme_select_row", st.session_state.get("theme", "Light"))
-            try:
-
-                def _on_theme_change():
-                    # Mirror selection into legacy key and force a clean rerun
-                    try:
-                        st.session_state["theme"] = st.session_state.get("theme_select_row", current_theme)
-                        st.session_state["theme_loaded"] = False
-                    except Exception:
-                        pass
-                    try:
-                        st.experimental_rerun()
-                    except Exception:
-                        pass
-
-                st.selectbox(
-                    "Theme",
-                    options=["Light", "Dark"],
-                    index=0 if current_theme == "Light" else 1,
-                    key="theme_select_row",
-                    help="Choose the UI theme (Light or Dark)",
-                    on_change=_on_theme_change,
-                )
-            except Exception:
-                st.session_state.setdefault("theme_select_row", current_theme)
-
-            # Mirror theme into the older 'theme' key so other modules are
-            # consistent regardless of which key they consult.
-            st.session_state["theme"] = st.session_state.get("theme_select_row", "Light")
-            # Mark theme as not loaded so CSS will be re-injected on next render
-            st.session_state["theme_loaded"] = False
-    except Exception:
-        # Best-effort: don't break the app if sidebar rendering fails
-        return
-
-
-def delete_user_history_from_supabase(user_id: str) -> tuple:
-    """Delete all persisted conversation history for a user from Supabase.
-
-    Args:
-        user_id: The user ID whose history should be deleted.
-
-    Returns:
-        A tuple (success: bool, message: str) indicating whether the deletion succeeded.
-    """
-    try:
-        if requests is None:
-            return False, "Network requests not available in this environment."
-
-        supabase_url = st.secrets.get("supabase", {}).get("url")
-        supabase_key = st.secrets.get("supabase", {}).get("key")
-
-        if not supabase_url or not supabase_key:
-            return False, "Supabase not configured. Cannot delete server history."
-
-        # Call a Supabase function or use the REST API to delete user history
-        # For now, we'll attempt a direct REST API call to a hypothetical endpoint
-        delete_url = f"{supabase_url}/rest/v1/conversations?user_id=eq.{user_id}"
-
-        response = requests.delete(
-            delete_url,
-            headers={
-                "Authorization": f"Bearer {supabase_key}",
-                "Content-Type": "application/json",
-                "Prefer": "return=minimal",
-            },
-            timeout=10,
-        )
-
-        if response.status_code in [200, 204, 404]:
-            return True, "Server-side history deleted successfully."
-        else:
-            return False, f"Failed to delete history (HTTP {response.status_code})."
-    except Exception as e:
-        return False, f"Error deleting history: {str(e)}"
-
-
-# UI rendering functions
-
-
-def render_splash_interface(auth):
-    # Ensure the splash uses the light theme CSS (self-contained).
-    # Historically this injected the base `emotional_os_ui.css` which, when
-    # combined with the later theme injection, produced multiple stylesheet
-    # nodes. Use the light theme file so only `*_light.css` or `*_dark.css`
-    # are injected at any time.
-    # Use Streamlit's native theming (configured in .streamlit/config.toml)
-    # and keep only a few focused overrides needed for consistent logo fills
-    # and a couple of small layout tweaks. Avoid injecting the full theme
-    # CSS here to prevent multiple stylesheet nodes and related runtime
-    # races in the client bundle.
-    try:
-        st.markdown(
-            """
-            <style>
-            /* Ensure inline SVGs in the brand/logo area inherit color from text
-               so Streamlit theme colors drive their appearance. */
-            .brand-logo svg, .logo-container svg { fill: currentColor !important; }
-            .splash-logo svg * { fill: currentColor !important; stroke: none !important; }
-            </style>
-            """,
-            unsafe_allow_html=True,
-        )
-    except Exception:
-        pass
-    # --- Page header and demo/banner area ---
-    try:
-        # Top header: logo + title + subtitle (always render at top)
-        with st.container():
-            try:
-                # Try to show image from static folder first
-                repo_graphics_path = os.path.join("static", "graphics", "FirstPerson-Logo-invert-cropped_notext.svg")
-                if os.path.exists(repo_graphics_path):
-                    try:
-                        st.image(repo_graphics_path, width=68)
-                    except Exception:
-                        svg_markup = _load_inline_svg("FirstPerson-Logo-invert-cropped_notext.svg")
-                        st.markdown(
-                            f"<div style='display:inline-block;vertical-align:middle'>{svg_markup}</div>",
-                            unsafe_allow_html=True,
-                        )
-                else:
-                    svg_markup = _load_inline_svg("FirstPerson-Logo-invert-cropped_notext.svg")
-                    if svg_markup:
-                        st.markdown(
-                            f"<div style='display:inline-block;vertical-align:middle'>{svg_markup}</div>",
-                            unsafe_allow_html=True,
-                        )
-            except Exception:
-                # Fallback emoji
-                try:
-                    st.markdown(
-                        "<div style='display:inline-block;font-size:2rem;vertical-align:middle'>🧠</div>",
-                        unsafe_allow_html=True,
-                    )
-                except Exception:
-                    pass
-
-            try:
-                st.markdown("# FirstPerson – Personal AI Companion")
-                st.markdown("Your private space for emotional processing and growth")
-            except Exception:
-                pass
-
-        # Conditional demo-mode banner for unauthenticated users
-        try:
-            if not st.session_state.get("authenticated"):
-                st.info(
-                    "Running in demo mode — register or sign in in the sidebar to enable persistence and full features."
-                )
-            else:
-                # Welcome back block for authenticated users
-                uname = st.session_state.get("username") or st.session_state.get("user_id")
-                try:
-                    st.success(f"Welcome back{': ' + str(uname) if uname else ''}")
-                except Exception:
-                    pass
-        except Exception:
-            pass
-    except Exception:
-        # Best-effort: do not block UI if header render fails
-        pass
-    # Reduce top padding of the main block so the main content (chat)
-    # aligns more closely with the beginning of the sidebar containers.
-    # This is a conservative CSS tweak that adjusts Streamlit's default
-    # block container padding without modifying structural layout.
-    try:
-        st.markdown(
-            """
-            <style>
-            /* Reduce top spacing so main content aligns with sidebar */
-            .block-container {
-                padding-top: 0.6rem !important;
-            }
-            /* Ensure chat area and inputs sit flush with sidebar headers */
-            .streamlit-expanderHeader, .streamlit-expanderContent {
-                margin-top: 0 !important;
-                padding-top: 0 !important;
-            }
-            </style>
-            """,
-            unsafe_allow_html=True,
-        )
-    except Exception:
-        pass
-
-    # Add custom CSS for splash screen
-    st.markdown(
-        """
-    <style>
-    /* Reduce splash top margin so header and main content sit closer to the top */
-    .splash-logo-container {
-        text-align: center;
-        margin-bottom: 2rem;
-        margin-top: 0.4rem !important;
-    }
-    /* Sticky top header to anchor the page regardless of other layout blocks */
-    #fp-top-header {
-        position: sticky;
-        top: 0;
-        z-index: 9999;
-        background: var(--spacer, transparent);
-        padding: 0.5rem 0;
-        margin-bottom: 0.25rem;
-    }
-    .splash-logo {
-        width: 200px;
-        height: auto;
-        margin-bottom: 1rem;
-    }
-    .splash-title {
-        font-size: 2rem;
-        font-weight: 300;
-        letter-spacing: 0.2em;
-        color: #2E2E2E;
-        margin: 1rem 0 0.5rem 0;
-        text-align: center;
-        line-height: 1.2;
-    }
-    .splash-subtitle {
-        font-size: 1.2rem;
-        color: #666;
-        letter-spacing: 0.1em;
-        font-weight: 300;
-        text-transform: uppercase;
-        text-align: center;
-        line-height: 1.5;
-    }
-    </style>
-    """,
-        unsafe_allow_html=True,
-    )
-
-    # Center everything in the page
-    col1, col2, col3 = st.columns([1, 2, 1])
-    with col2:
-        # Logo and text container
-        st.markdown('<div class="splash-logo-container">', unsafe_allow_html=True)
-
-        # (splash header removed - landing now uses the main header and auth controls)
-
-    # Use the cropped logo from the static directory to avoid inline SVG
-    # fill/viewBox inconsistencies across browsers. Prefer serving the SVG
-    # as an <img> which ensures correct MIME handling and consistent sizing.
-    # Use the inverted/no-text cropped SVG (more reliable and not corrupted)
-    logo_file = "FirstPerson-Logo-invert-cropped_notext.svg"
-
-    # Prefer graphics stored under the package static folder so the asset
-    # lives with the code. Fall back to repository-root `static/graphics`.
-    pkg_graphics_path = os.path.join(os.path.dirname(__file__), "static", "graphics", logo_file)
-    repo_graphics_path = os.path.join("static", "graphics", logo_file)
-
-    static_path = f"/static/graphics/{logo_file}"
-
-    # Provide a simple CSS hook for sizing the raster/SVG image
-    st.markdown(
-        """
-        <style>
-        /* Stronger splash CSS: target inline SVG elements and <img> fallbacks. */
-        .splash-logo, .splash-logo img, .splash-logo svg { display: block; margin: 0 auto; width: 140px; height: auto; }
-
-        /* Force fills and remove strokes inside inline SVGs so white shapes
-           become visible on light backgrounds. Use attribute selectors to
-           catch explicit fill attributes and inline styles. */
-        .splash-logo svg * { fill: #31333F !important; stroke: none !important; }
-        .splash-logo svg [fill="#fff"], .splash-logo svg [fill="#FFFFFF"] { fill: #31333F !important; }
-        .splash-logo svg [style*="fill:#fff"], .splash-logo svg [style*="fill:#FFF"],
-        .splash-logo svg [style*="fill:#ffffff"], .splash-logo svg [style*="fill:#FFFFFF"] { fill: #31333F !important; }
-
-        /* Improve rendering quality and ensure inline SVGs respect sizing */
-        .splash-logo svg { shape-rendering: geometricPrecision; image-rendering: optimizeQuality; }
-
-        /* For <img> rendered SVGs (external resource), apply a light drop-shadow
-           so white shapes gain contrast on white backgrounds. */
-        .splash-logo img, img.splash-logo { filter: drop-shadow(0 0 6px rgba(0,0,0,0.25)) !important; background-color: transparent !important; }
-        </style>
-            """,
-        unsafe_allow_html=True,
-    )
-
-    try:
-        # If the package-local static file exists, prefer that (keeps
-        # assets colocated with the package). Otherwise fall back to the
-        # repo-root static/graphics directory used historically.
-        if os.path.exists(pkg_graphics_path):
-            try:
-                st.image(pkg_graphics_path, width=140)
-            except Exception:
-                img_tag = f'<img src="{static_path}" class="splash-logo" alt="FirstPerson logo" />'
-                st.markdown(img_tag, unsafe_allow_html=True)
-        elif os.path.exists(repo_graphics_path):
-            try:
-                st.image(repo_graphics_path, width=140)
-            except Exception:
-                img_tag = f'<img src="{static_path}" class="splash-logo" alt="FirstPerson logo" />'
-                st.markdown(img_tag, unsafe_allow_html=True)
-        else:
-            # Fallback: load inline SVG (keeps previous behavior when
-            # the static file is not present). The loader already strips
-            # problematic XML/DOCTYPE lines.
-            svg_markup = _load_inline_svg(logo_file)
-            st.markdown(f'<div class="splash-logo">{svg_markup}</div>', unsafe_allow_html=True)
-    except Exception:
-        st.markdown('<div style="font-size: 4rem; text-align: center;">🧠</div>', unsafe_allow_html=True)
-
-        # Add title and subtitle
-        st.markdown(
-            """
-            <div class="splash-title">Personal AI</div>
-            <div class="splash-subtitle">Companion</div>
-        """,
-            unsafe_allow_html=True,
-        )
-        st.markdown("</div>", unsafe_allow_html=True)
-    st.markdown("</div>", unsafe_allow_html=True)
-
-    # Make Sign In / Register actions obvious on the splash screen. Placing
-    # these buttons here ensures the auth forms can be opened even when other
-    # interactive elements are hidden by CSS or embedding contexts.
-    try:
-        with st.container():
-            c1, c2, c3 = st.columns([1, 2, 1])
-            with c2:
-                if st.button("Sign In", key="splash_sign_in"):
-                    st.session_state.show_login = True
-                    st.rerun()
-                if st.button("Create an Account", key="splash_register"):
-                    st.session_state.show_register = True
-                    st.rerun()
-    except Exception:
-        # Best-effort: if Streamlit UI isn't fully available, continue silently
-        pass
-
-    if st.session_state.get("show_login", False):
-        auth.render_login_form()
-    elif st.session_state.get("show_register", False):
-        auth.render_register_form()
-    else:
-        st.markdown('<div class="auth-container">', unsafe_allow_html=True)
-        col1, col2, col3 = st.columns([1, 2, 1])
-        with col2:
-            qcol1, qcol2 = st.columns([1, 1], gap="small")
-        # Logo already rendered above in the centered splash area. Skip
-        # re-rendering it here to avoid duplicate icons showing on the
-        # splash/login page; keep the auth container open for controls.
-        st.markdown("</div>", unsafe_allow_html=True)
-
-
-def render_main_app():
-    """Main app interface for authenticated users - Full Emotional OS"""
-    # Optional debug overlay: enable by setting the environment variable
-    # FP_DEBUG_UI=1 in the deployment environment or export it locally when
-    # running the app. This prints helpful session_state keys to the UI so
-    # we can see why the post-login view might be empty.
-    try:
-        import os as _os
-
-        if _os.environ.get("FP_DEBUG_UI") == "1":
-            try:
-                with st.expander("DEBUG: session_state snapshot", expanded=True):
-                    _keys = [
-                        "authenticated",
-                        "user_id",
-                        "username",
-                        "session_expires",
-                        "show_login",
-                        "show_register",
-                        "header_rendered",
-                        "conversation_manager",
-                    ]
-                    _snap = {
-                        k: (
-                            st.session_state.get(k)
-                            if k != "conversation_manager"
-                            else ("present" if st.session_state.get("conversation_manager") else "none")
-                        )
-                        for k in _keys
-                    }
-                    st.json(_snap)
-            except Exception:
-                # Best-effort: do not break the main UI when debug overlay fails
-                pass
-    except Exception:
-        pass
-    # Defensive client-side guard for third-party DOM libraries (e.g., jQuery)
-    # Some compiled frontend code can call jQuery($) with an undefined or
-    # otherwise-invalid first argument during quick DOM swaps (theme toggles).
-    # That results in the runtime TypeError reported by the user. To harden
-    # the frontend, inject a small script that wraps `window.jQuery` / `window.$`
-    # and falls back to a harmless DocumentFragment when callers pass a
-    # falsy/invalid argument. This is defensive and non-invasive: it does
-    # not change library behavior for valid inputs.
-    try:
-        st.markdown(
-            """
-            <script>
-            (function(){
-                try{
-                    var jq = window.jQuery || window.$;
-                    if(!jq || !jq.fn) return;
-                    // Patch jQuery.fn.init to coerce null/undefined selectors to
-                    // an empty string so Sizzle doesn't throw the TypeError when
-                    // called with invalid arguments during theme toggles.
-                    try{
-                        var _origInit = jq.fn.init;
-                        if(typeof _origInit === 'function'){
-                            jq.fn.init = function(selector, context, root){
-                                try{
-                                    if(selector === null || typeof selector === 'undefined'){
-                                        selector = '';
-                                    }
-                                    return _origInit.call(this, selector, context, root);
-                                }catch(e){
-                                    try{
-                                        return _origInit.call(this, '');
-                                    }catch(e2){
-                                        return _origInit.apply(this, arguments);
-                                    }
-                                }
-                            };
-                        }
-                    }catch(e){/* swallow */}
-                }catch(e){/* swallow */}
-            })();
-            </script>
-            """,
-            unsafe_allow_html=True,
-        )
-    except Exception:
-        pass
-
-    # Top header temporarily removed (debugging client-side TypeError)
-    # Further defensive guards: patch common DOM lookup APIs and jQuery/$ factory
-    # to tolerate unexpected argument types which can surface during theme
-    # toggles or fast re-renders in the compiled frontend.
-    try:
-        # Removed aggressive client-side DOM overrides — Streamlit's frontend
-        # can be sensitive to replacing core DOM APIs. Keep a minimal comment
-        # in the page for traceability.
-        st.markdown("<!-- defensive DOM overrides removed -->", unsafe_allow_html=True)
-    except Exception:
-        pass
-    # Instrument unhandled client errors with an in-page overlay to help
-    # capture stack traces when theme toggles still throw in the browser.
-    try:
-        st.markdown(
-            """
-            <script>
-            (function(){
-                try{
-                    function showErrorOverlay(msg){
-                        try{
-                            var id = 'fp-client-error-overlay';
-                            var existing = document.getElementById(id);
-                            if(existing) existing.remove();
-                            var el = document.createElement('div');
-                            el.id = id;
-                            el.style.position = 'fixed';
-                            el.style.right = '12px';
-                            el.style.top = '12px';
-                            el.style.zIndex = 999999;
-                            el.style.maxWidth = 'min(90vw,800px)';
-                            el.style.background = 'rgba(255,255,255,0.95)';
-                            el.style.color = '#111';
-                            el.style.border = '1px solid #e33';
-                            el.style.padding = '12px';
-                            el.style.borderRadius = '8px';
-                            el.style.boxShadow = '0 6px 24px rgba(0,0,0,0.2)';
-                            var pre = document.createElement('pre');
-                            pre.style.maxHeight = '40vh';
-                            pre.style.overflow = 'auto';
-                            pre.style.whiteSpace = 'pre-wrap';
-                            pre.style.fontSize = '12px';
-                            pre.textContent = msg;
-                            el.appendChild(pre);
-                            var btn = document.createElement('button');
-                            btn.textContent = 'Dismiss';
-                            btn.style.marginTop = '8px';
-                            btn.onclick = function(){ el.remove(); };
-                            el.appendChild(btn);
-                            document.body.appendChild(el);
-                        }catch(e){/*ignore*/}
-                    }
-
-                    window.addEventListener('error', function(ev){
-                        try{
-                            var m = ev && ev.error && ev.error.stack ? ev.error.stack : (ev && ev.message) || String(ev);
-                            showErrorOverlay(m);
-                        }catch(e){}
-                    }, true);
-
-                    window.addEventListener('unhandledrejection', function(ev){
-                        try{
-                            var m = ev && ev.reason && ev.reason.stack ? ev.reason.stack : JSON.stringify(ev.reason);
-                            showErrorOverlay('UnhandledPromiseRejection: ' + m);
-                        }catch(e){}
-                    }, true);
-                }catch(e){}
-            })();
-            </script>
-            """,
-            unsafe_allow_html=True,
-        )
-    except Exception:
-        pass
-    # Skip header rendering if it's already been done
-    if not st.session_state.get("header_rendered"):
-        # Render header with logo and title very close together
-        col1, col2 = st.columns([0.5, 8], gap="small")
-        with col1:
-            try:
-                # Prefer package-local normalized logo if present
-                norm_file = "FirstPerson-Logo-normalized.svg"
-                pkg_norm = os.path.join(os.path.dirname(__file__), "static", "graphics", norm_file)
-                repo_norm = os.path.join("static", "graphics", norm_file)
-                if os.path.exists(pkg_norm):
-                    st.image(pkg_norm, width=24)
-                elif os.path.exists(repo_norm):
-                    st.image(repo_norm, width=24)
-                else:
-                    raise FileNotFoundError
-            except Exception:
-                st.markdown(
-                    '<div style="font-size: 2.5rem; margin: 0; line-height: 1;">🧠</div>', unsafe_allow_html=True
-                )
-        with col2:
-            st.markdown(
-                '<h1 style="margin: 0; margin-left: -35px; padding-top: 10px; color: #2E2E2E; font-weight: 300; letter-spacing: 2px; font-size: 2.2rem;">FirstPerson - Personal AI Companion</h1>',
-                unsafe_allow_html=True,
-            )
-        st.session_state["header_rendered"] = True
-    # ------------------------------------------------------------------------
-    # Demo-mode: if the user is not authenticated, provide a lightweight
-    # demo experience so the main interface loads immediately. The sidebar
-    # will expose Sign In / Register controls which open the existing auth
-    # flows. This keeps the previous splash page behaviour reversible.
-    # ------------------------------------------------------------------------
-    try:
-        from .auth import SaoynxAuthentication
-
-        auth = SaoynxAuthentication()
-    except Exception:
-        # Best-effort: if auth isn't available, proceed in a limited demo mode
-        auth = None
-
-    if not st.session_state.get("authenticated"):
-        # Ensure demo-mode session defaults exist so downstream code that
-        # expects a user_id/username can run without branching everywhere.
-        st.session_state.setdefault("demo_mode", True)
-        # Use a stable demo placeholder id so migration can find demo
-        # conversations later when the user authenticates.
-        if "demo_placeholder_id" not in st.session_state:
-            st.session_state["demo_placeholder_id"] = f"demo_{uuid.uuid4().hex[:8]}"
-        st.session_state.setdefault("user_id", st.session_state["demo_placeholder_id"])
-        st.session_state.setdefault("username", "Demo User")
-        # Informational banner for demo users and a small logo above it
-        try:
-            # Prefer package-local static SVG image for reliable rendering in VS Code/browser
-            pkg_logo = os.path.join(
-                os.path.dirname(__file__), "static", "graphics", "FirstPerson-Logo-invert-cropped_notext.svg"
-            )
-            if os.path.exists(pkg_logo):
-                # Center the small logo above the demo info
-                c1, c2, c3 = st.columns([1, 0.6, 1])
-                with c2:
-                    try:
-                        st.image(pkg_logo, width=64)
-                    except Exception:
-                        # Fallback to inline SVG rendering if st.image fails
-                        svg_markup = _load_inline_svg("FirstPerson-Logo-invert-cropped_notext.svg")
-                        st.markdown(f"<div style='width:64px;margin:0 auto'>{svg_markup}</div>", unsafe_allow_html=True)
-            else:
-                # Fallback: inline SVG if package file missing
-                svg_markup = _load_inline_svg("FirstPerson-Logo-invert-cropped_notext.svg")
-                st.markdown(f"<div style='width:64px;margin:0 auto'>{svg_markup}</div>", unsafe_allow_html=True)
-
-            st.info(
-                "Running in demo mode — register or sign in in the sidebar to enable persistence and full features."
-            )
-        except Exception:
-            try:
-                st.info(
-                    "Running in demo mode — register or sign in in the sidebar to enable persistence and full features."
-                )
-            except Exception:
-                pass
-    else:
-        # Remove demo_mode flag when real user is authenticated
-        if "demo_mode" in st.session_state:
-            del st.session_state["demo_mode"]
-
-    # ============================================================================
-    # Initialize Conversation Manager & Sidebar
-    # ============================================================================
-
-    # Initialize conversation manager for persistence
-    if ConversationManager and "user_id" in st.session_state:
-        if "conversation_manager" not in st.session_state:
-            st.session_state["conversation_manager"] = ConversationManager(st.session_state["user_id"])
-            # Attempt to load user preferences (persist settings) from server
-            try:
-                mgr = st.session_state.get("conversation_manager")
-                if mgr:
-                    prefs = mgr.load_user_preferences()
-                    # Only set defaults if session state doesn't already have them
-                    if prefs:
-                        if "persist_history" not in st.session_state:
-                            st.session_state["persist_history"] = prefs.get("persist_history", True)
-                        if "persist_confirmed" not in st.session_state:
-                            st.session_state["persist_confirmed"] = prefs.get("persist_confirmed", False)
-            except Exception:
-                # Best-effort: do not break UI if preferences cannot be loaded
-                pass
-
-        # Initialize current conversation ID if not set
-        if "current_conversation_id" not in st.session_state:
-            st.session_state["current_conversation_id"] = str(uuid.uuid4())
-
-        # Initialize conversation title if not set
-        if "conversation_title" not in st.session_state:
-            st.session_state["conversation_title"] = "New Conversation"
-
-    # If user just transitioned from demo -> authenticated, attempt a
-    # best-effort migration of the ephemeral demo conversation into the
-    # user's persistent storage. This runs before the sidebar renders so
-    # migrated content appears in the sidebar immediately.
-    try:
-        # Migration guard: run only once per session after authentication
-        if (
-            st.session_state.get("authenticated")
-            and st.session_state.get("demo_placeholder_id")
-            and not st.session_state.get("demo_migrated")
-        ):
-            demo_id = st.session_state.get("demo_placeholder_id")
-            demo_key = f"conversation_history_{demo_id}"
-            # New user id already set by auth flow
-            user_id_now = st.session_state.get("user_id")
-            user_key = f"conversation_history_{user_id_now}"
-            try:
-                # Only migrate if there is demo content and user has no content yet
-                if demo_key in st.session_state and st.session_state.get(demo_key):
-                    demo_messages = st.session_state.get(demo_key)
-                    # Copy into user's session key
-                    if user_key not in st.session_state or not st.session_state.get(user_key):
-                        st.session_state[user_key] = demo_messages
-
-                        # Attempt to persist via ConversationManager if available
-                        try:
-                            if ConversationManager:
-                                mgr = ConversationManager(user_id_now)
-                                # Create a new conversation record for the migrated demo
-                                conv_id = str(uuid.uuid4())
-                                first_msg = (
-                                    demo_messages[0].get("user")
-                                    if isinstance(demo_messages, list)
-                                    and demo_messages
-                                    and isinstance(demo_messages[0], dict)
-                                    else None
-                                )
-                                title = (
-                                    generate_auto_name(first_msg)
-                                    if generate_auto_name and first_msg
-                                    else (st.session_state.get("conversation_title") or "Migrated Conversation")
-                                )
-                                mgr.save_conversation(conv_id, title, demo_messages)
-                                # Set current conversation id to the newly created one
-                                st.session_state["current_conversation_id"] = conv_id
-                        except Exception:
-                            # Swallow persistence failures; session copy is already done
-                            pass
-
-                    # Mark migrated so we don't run again
-                    st.session_state["demo_migrated"] = True
-            except Exception:
-                # Non-fatal; do not block UI if migration fails
-                st.session_state["demo_migrated"] = True
-    except Exception:
-        pass
-
-    # We render auth forms inside the sidebar as expanders to keep the
-    # main area focused. Sidebar expanders are controlled by
-    # `sidebar_show_login` and `sidebar_show_register` session flags.
-    # Ensure defaults exist.
-    st.session_state.setdefault("sidebar_show_login", False)
-    st.session_state.setdefault("sidebar_show_register", False)
-
-    # If the user just authenticated, show a gentle confirmation toast
-    # and then automatically transition into the authenticated UI.
-    try:
-        if st.session_state.get("authenticated") and st.session_state.get("post_login_transition"):
-            msg = st.session_state.get("post_login_message", "Signed in successfully")
-            # Center a subtle confirmation card
-            c1, c2, c3 = st.columns([1, 2, 1])
-            with c2:
-                st.markdown(
-                    f"<div style='padding:16px;border-radius:10px;background:#f0fff4;border:1px solid #d1f7d8;text-align:center;font-weight:600;'>✅ {msg}</div>",
-                    unsafe_allow_html=True,
-                )
-            # Small pause to let the user see the confirmation
-            try:
-                time.sleep(1.0)
-            except Exception:
-                pass
-            # Clear transient flags and rerun to render the full authenticated UI
-            st.session_state.pop("post_login_transition", None)
-            st.session_state.pop("post_login_message", None)
-            st.rerun()
-    except Exception:
-        # Non-fatal; proceed to render sidebar normally
-        pass
-
-    # Display sidebar with previous conversations
-    with st.sidebar:
-        # Best-effort CSS to constrain sidebar width so form fields fit.
-        # Streamlit's DOM classnames can change; this is a best-effort
-        # approach that works in many environments.
-        st.markdown(
-            """
-            <style>
-            /* Constrain sidebar width */
-            [data-testid="stSidebar"] > div {
-                min-width: 260px !important;
-                max-width: 400px !important;
-            }
-            /* Hide the vertical resize handle if present (best-effort) */
-            .css-1v3fvcr { resize: none !important; }
-            </style>
-            """,
-            unsafe_allow_html=True,
-        )
-        # Account panel: show sign-in/register when not authenticated.
-        if not st.session_state.get("authenticated"):
-            # Card-like account panel for a cleaner, welcoming look
-            try:
-                svg_name_side = "FirstPerson-Logo-black-cropped_notext.svg"
-                svg_markup_side = _load_inline_svg(svg_name_side)
-                # Constrain the sidebar logo so it cannot render overly large
-                # and keep the account panel concise. Remove the old promotional
-                # sentence and use a compact inline SVG container.
-                st.markdown(
-                    f'<div style=\'border:1px solid rgba(0,0,0,0.06); padding:12px; border-radius:12px; background: rgba(250,250,250,0.02); text-align:center;\'>\n<div style="width:96px; margin:0 auto;">{svg_markup_side}</div>\n<p style="margin:8px 0 6px 0; font-weight:600;">Demo mode</p>\n</div>',
-                    unsafe_allow_html=True,
-                )
-            except Exception:
-                st.markdown("### Account")
-            # Preserve an extra leading space as requested for visual spacing
-            st.markdown("<div style='margin-top:16px;'></div>", unsafe_allow_html=True)
-            st.markdown("**Create an Account** or **Sign In** to keep your conversations and enable full features.")
-            col_a, col_b = st.columns([1, 1])
-            with col_a:
-                if st.button("Sign in", key="sidebar_toggle_sign_in"):
-                    # Toggle the sidebar expander for sign-in
-                    st.session_state["sidebar_show_login"] = not st.session_state.get("sidebar_show_login", False)
-                    # Ensure the other expander is closed
-                    if st.session_state["sidebar_show_login"]:
-                        st.session_state["sidebar_show_register"] = False
-                    # No forced rerun here; allow the current render to show the expander
-            with col_b:
-                if st.button("Create an Account", key="sidebar_toggle_register"):
-                    st.session_state["sidebar_show_register"] = not st.session_state.get("sidebar_show_register", False)
-                    if st.session_state["sidebar_show_register"]:
-                        st.session_state["sidebar_show_login"] = False
-                    # No forced rerun here; allow the current render to show the expander
-
-            # Quick demo entry (uses auth quick_login_bypass when available)
-            if auth and hasattr(auth, "quick_login_bypass"):
-                if st.button("Continue in demo", key="sidebar_continue_demo"):
-                    try:
-                        auth.quick_login_bypass()
-                    except Exception:
-                        # Best-effort: fall back to local demo session state
-                        st.session_state.authenticated = False
-                        st.session_state.user_id = st.session_state.get("user_id")
-                        st.session_state.username = st.session_state.get("username")
-                        st.rerun()
-
-            st.markdown("---")
-
-            # Debug snapshot for sidebar auth flags (helpful during development)
-            # Only show this when explicitly enabled via environment or session flag
-            try:
-                show_debug = os.environ.get("FP_DEBUG_UI") == "1" or st.session_state.get("show_sidebar_debug")
-                if show_debug:
-                    st.caption(
-                        f"debug: sidebar_show_login={st.session_state.get('sidebar_show_login')} | sidebar_show_register={st.session_state.get('sidebar_show_register')}"
-                    )
-            except Exception:
-                pass
-
-            # Render auth expanders inside the sidebar (keeps main area stable)
-            try:
-                if st.session_state.get("sidebar_show_login"):
-                    with st.expander("Sign in", expanded=True):
-                        if auth:
-                            auth.render_login_form(in_sidebar=True)
-                        else:
-                            st.error("Authentication subsystem unavailable")
-                if st.session_state.get("sidebar_show_register"):
-                    # Use an empty expander title and render a styled header
-                    # inside the expander so we can center and bold the
-                    # "Create an Account" label consistently across themes.
-                    with st.expander("", expanded=True):
-                        try:
-                            st.markdown(
-                                '<div style="text-align:center; font-weight:700; font-size:1.02rem; margin-bottom:8px;">Create an Account</div>',
-                                unsafe_allow_html=True,
-                            )
-                        except Exception:
-                            # Fallback to plain text if markup fails
-                            st.markdown("**Create an Account**")
-
-                        if auth:
-                            auth.render_register_form(in_sidebar=True)
-                        else:
-                            st.error("Authentication subsystem unavailable")
-            except Exception:
-                # Non-fatal: keep sidebar usable even if auth UI fails
-                pass
-        else:
-            st.markdown("### Settings")
-
-        # Persist history toggle
-        persist_default = st.session_state.get("persist_history", True)
-        st.session_state["persist_history"] = st.checkbox(
-            "💾 Save my chats", value=persist_default, help="Automatically save conversations for later retrieval"
-        )
-        # Best-effort: persist the user's preference back to server when available
-        try:
-            mgr = st.session_state.get("conversation_manager")
-            if mgr:
-                mgr.save_user_preferences(
-                    {
-                        "persist_history": bool(st.session_state.get("persist_history", False)),
-                        "persist_confirmed": bool(st.session_state.get("persist_confirmed", False)),
-                    }
-                )
-        except Exception:
-            pass
-
-        # Privacy & Consent settings - only show when user is authenticated
-        if st.session_state.get("authenticated"):
-            try:
-                from emotional_os.deploy.modules.consent_ui import (
-                    render_consent_settings_panel,
-                )
-
-                render_consent_settings_panel()
-            except ImportError:
-                pass
-            except Exception as e:
-                st.warning(f"Consent settings error: {e}")
-
-        # Load and display previous conversations - only for authenticated users
-        if (
-            st.session_state.get("authenticated")
-            and ConversationManager
-            and st.session_state.get("conversation_manager")
-        ):
-            st.markdown("---")
-            load_all_conversations_to_sidebar(st.session_state["conversation_manager"])
-
-            # New conversation button
-            if st.button("➕ New Conversation", use_container_width=True):
-                st.session_state["current_conversation_id"] = str(uuid.uuid4())
-                st.session_state["conversation_title"] = "New Conversation"
-                # Ensure any previously-selected conversation is cleared
-                try:
-                    st.session_state.pop("selected_conversation", None)
-                except Exception:
-                    pass
-
-                st.session_state["conversation_history_" + st.session_state["user_id"]] = []
-                # Optimistically add this new conversation to the session cache
-                try:
-                    cid = st.session_state["current_conversation_id"]
-                    cached = st.session_state.setdefault("session_cached_conversations", [])
-                    # Avoid duplicates
-                    if not any(c.get("conversation_id") == cid for c in cached):
-                        cached.insert(
-                            0,
-                            {
-                                "conversation_id": cid,
-                                "title": st.session_state.get("conversation_title", "New Conversation"),
-                                "updated_at": datetime.datetime.now().isoformat(),
-                                "message_count": 0,
-                                "processing_mode": st.session_state.get("processing_mode", "local"),
-                            },
-                        )
-                except Exception:
-                    pass
-                st.rerun()
-
-        # Human-in-the-Loop (HIL) controls removed per user request.
-        # All HIL-related session flags are cleared so the sidebar no longer
-        # exposes HIL toggles or escalation controls during normal use.
-        try:
-            st.session_state.pop("enable_hil_escalation", None)
-            st.session_state.pop("show_hil_controls", None)
-            st.session_state.pop("preproc_confidence_threshold", None)
-            st.session_state.pop("preproc_cluster_size", None)
-            st.session_state.pop("hil_escalation_log", None)
-            st.session_state.pop("last_preproc", None)
-        except Exception:
-            pass
-
-        # NOTE: Export / download control intentionally removed from here.
-        # The download/export button now lives inside the Privacy & Consent
-        # sidebar expander (`render_consent_settings_panel`) so it is only
-        # visible within that scoped area. Keeping it here caused duplicate
-        # controls to appear in the main chat UI.
-
-        # Use Streamlit native theming (via .streamlit/config.toml). Avoid full
-        # CSS file swaps at runtime — instead inject only focused overrides that
-        # Streamlit's theme system cannot reach (e.g., inline SVG fills).
-        try:
-            st.markdown(
-                """
-                        <style>
-                        /* Dark-mode overrides: applied when the user's system or Streamlit
-                             theme uses dark colors. We use prefers-color-scheme and also
-                             target some common Streamlit classnames to improve coverage. */
-                        @media (prefers-color-scheme: dark) {
-                            :root { --accent-color: #A78BFA; }
-                            body, .main, .block-container {
-                                background: linear-gradient(180deg, #18191A 0%, #1F2023 100%) !important;
-                                color: #E5E5E5 !important;
-                            }
-
-                            .stExpander, .stChatMessage, .stTextInput, .stSelectbox, .stTextArea, .stFileUploader {
-                                background-color: rgba(35, 39, 47, 0.85) !important;
-                                box-shadow: 0 4px 12px rgba(0, 0, 0, 0.3) !important;
-                                backdrop-filter: blur(6px) !important;
-                                border-radius: 8px !important;
-                                color: #EDEDED !important;
-                            }
-
-                            /* Dropdowns / selectbox panels */
-                            .stSelectbox>div>div, .stSelectbox>div>div>div, div[role="listbox"] {
-                                background: #000 !important;
-                                color: #fff !important;
-                                border-color: var(--accent-color) !important;
-                            }
-
-                            /* Buttons: primary/hover accent */
-                            .stButton>button {
-                                border-color: var(--accent-color) !important;
-                            }
-                            .stButton>button:hover {
-                                background-color: var(--accent-color) !important;
-                                color: #18191A !important;
-                            }
-
-                            /* Logout / prominent secondary actions: white background, black text */
-                            button[title*="Logout"], button[aria-label*="Logout"], button[title*="Log out"] {
-                                background-color: #fff !important;
-                                color: #000 !important;
-                                border: 1px solid rgba(0,0,0,0.08) !important;
-                            }
-
-                            /* Header: dark background with light text for contrast */
-                            header[data-testid="stHeader"], h1[id^="firstperson"], [data-testid="stHeadingWithActionElements"] {
-                                background: #0F1113 !important;
-                                color: #FFFFFF !important;
-                            }
-
-                            /* Typography */
-                            body { font-family: 'Inter', 'Segoe UI', sans-serif !important; font-weight: 400; letter-spacing: 0.2px; }
-                            .stMarkdown h1, .stMarkdown h2, .stMarkdown h3 { font-weight: 500; color: #E5E5E5 !important; }
-
-                            /* Logo glow and invert handling */
-                            .brand-logo svg { filter: drop-shadow(0 0 6px #A78BFA) !important; }
-                            .brand-logo svg path, .brand-logo svg circle { fill: #FFFFFF !important; }
-                        }
-
-                        /* Keep SVG logos theme-aware (fallback) */
-                        .brand-logo svg, .logo-container svg { fill: currentColor !important; }
-                        /* Minor expander/content spacing that streamlit theme can't override reliably */
-                        .stExpander, .stExpanderHeader { font-size: 0.92rem !important; }
-                        </style>
-                        """,
-                unsafe_allow_html=True,
-            )
-        except Exception:
-            pass
-    # Logo switching based on theme
-    # Use appropriate logo file based on theme
-    theme = st.session_state.get("theme_select_row", "Light")
-    svg_name = (
-        "FirstPerson-Logo-black-cropped_notext.svg"
-        if theme == "Light"
-        else "FirstPerson-Logo-invert-cropped_notext.svg"
-    )
-    # Render a responsive brand row (inline SVG + title) using injected CSS
-    svg_markup = _load_inline_svg(svg_name)
-    try:
-        st.markdown(
-            f"""
-        <div class="brand-container">
-                    <div style="display: flex; align-items: center; margin-bottom: 1rem; gap: 1rem;">
-                <div style="flex-shrink: 0;">
-                    <div class="brand-logo" style="width: 36px; height: 36px;">{svg_markup}</div>
-                </div>
-                <div style="flex: 1; white-space: nowrap;">
-                    <div class="brand-title" style="margin: 0; font-size: 1.8rem;">FirstPerson – Personal AI Companion</div>
-                    <div class="brand-subtitle" style="margin: 0;">Your private space for emotional processing and growth</div>
-                </div>
-            </div>
-        </div>
-        """,
-            unsafe_allow_html=True,
-        )
-    except Exception:
-        # Fallback to previous column layout if raw HTML rendering fails
-        col1, col2 = st.columns([0.5, 8], gap="small")
-        with col1:
-            try:
-                st.markdown(f'<div style="width:36px">{svg_markup}</div>', unsafe_allow_html=True)
-            except Exception:
-                # Render a simple emoji fallback (ensure proper quoting)
-                st.markdown(
-                    '<div style="font-size: 2.5rem; margin: 0; line-height: 1;">🧠</div>', unsafe_allow_html=True
-                )
-        with col2:
-            st.markdown(
-                '<h1 style="margin: 0; padding-top: 6px; color: #2E2E2E; font-weight: 300; letter-spacing: 2px; font-size: 1.8rem;">FirstPerson - Personal AI Companion</h1>',
-                unsafe_allow_html=True,
-            )
-        st.markdown(f"<div style='font-size: 0.8rem; color: #999;'>Theme: {theme}</div>", unsafe_allow_html=True)
-    col1, col2, col3 = st.columns([2, 1, 1])
-    with col1:
-        display_name = st.session_state.get("first_name") or st.session_state.get("username")
-        st.write(f"Welcome back, **{display_name}**! 👋")
-    with col2:
-        # Settings panel is rendered in the sidebar expander
-        try:
-            render_settings_sidebar()
-        except Exception:
-            # Fail silently if sidebar rendering isn't available
-            pass
-    with col3:
-        # Header kept intentionally minimal; logout moved into the
-        # compact controls row rendered by render_controls_row().
-        pass
-    conversation_key = f"conversation_history_{st.session_state.get('user_id', 'anon')}"
-    if conversation_key not in st.session_state:
-        st.session_state[conversation_key] = []
-
-    # Set processing_mode in session and local variable for use below
-    render_controls_row(conversation_key)
-    processing_mode = st.session_state.get("processing_mode", "local")
-    # Center the chat area so the messages align with the chat input
-    # (which is rendered in a centered column below). Using matching
-    # column widths keeps the chat messages and input visually aligned.
-    cols_center = st.columns([1, 6, 1])
-    chat_container = cols_center[1].container()
-    with chat_container:
-        # When there are no messages yet, show a subtle placeholder to
-        # indicate that sent messages will appear in this area.
-        if not st.session_state.get(conversation_key):
-            try:
-                st.markdown(
-                    "<div style='color:var(--jp-ui-font-color2, #6b7280); padding:12px; border-radius:8px; background: rgba(0,0,0,0.02);'>Your conversation will appear here after you send your first message.</div>",
-                    unsafe_allow_html=True,
-                )
-            except Exception:
-                try:
-                    st.info("Your conversation will appear here after you send your first message.")
-                except Exception:
-                    pass
-
-        for i, exchange in enumerate(st.session_state[conversation_key]):
-            with st.chat_message("user"):
-                st.write(exchange["user"])
-            with st.chat_message("assistant"):
-                st.write(exchange["assistant"])
-                if "processing_time" in exchange:
-                    try:
-                        show_mode = os.environ.get("FP_SHOW_PROCESSING_MODE") == "1" or st.session_state.get(
-                            "show_processing_mode", False
-                        )
-                    except Exception:
-                        show_mode = False
-                    caption_text = f"Processed in {exchange['processing_time']}"
-                    if show_mode:
-                        caption_text += f" • Mode: {exchange.get('mode', 'unknown')}"
-                    st.caption(caption_text)
-    # 1. Show a single message at the top if a document is uploaded and being processed
-    document_analysis = None
-    document_title = None
-    if "uploaded_text" in st.session_state:
-        # Simple document processing without heavy dependencies
-        doc_text = st.session_state["uploaded_text"]
-        first_line = doc_text.split("\n", 1)[0]
-        document_title = "Document" if not first_line else first_line[:60]
-
-        st.info(f"📄 Document uploaded: {document_title}")
-        st.info("🔧 Advanced document processing (spaCy, NLTK) not available - using basic text analysis")
-
-        # Basic analysis without dependencies
-        document_analysis = {
-            "glyphs": [],
-            "voltage_response": f"Document content recognized: {len(doc_text)} characters",
-            "ritual_prompt": "Document-based emotional processing",
-            "signals": [],
-            "gates": [],
-        }
-
-    # NOTE: The top-level document uploader was removed to avoid duplicate
-    # "Browse files" buttons. File uploads are handled inline next to the
-    # chat input (see the inline uploader near the chat input area). When
-    # a file is uploaded via the inline uploader it will be processed below
-    # so we avoid rendering two platform browse buttons in the UI.
-
-    # Support 'recall' and 'resend' actions from the sidebar
-    recalled = None
-    auto_process = False
-    if "recalled_message" in st.session_state:
-        recalled = st.session_state.pop("recalled_message")
-    if "auto_process" in st.session_state:
-        auto_process = bool(st.session_state.pop("auto_process"))
-
-    if recalled:
-        # If a recalled message exists (from sidebar), process it immediately
-        user_input = recalled
-    else:
-        # Render a minimal uploader to the left of the chat input so the
-        # platform "Browse files" button appears adjacent to the input.
-        try:
-            left_col, input_col, right_col = st.columns([1, 6, 1])
-            try:
-                st.markdown(
-                    """
-                    <style>
-                    [data-testid="stFileUploaderDropzone"] {
-                        border: none !important;
-                        background: none !important;
-                        padding: 0 !important;
-                    }
-                    [data-testid="stFileUploaderDropzoneInstructions"] {
-                        display: none !important;
-                    }
-                    </style>
-                    """,
-                    unsafe_allow_html=True,
-                )
-            except Exception:
-                pass
-
-            with left_col:
-                uploaded_file = st.file_uploader(
-                    "Browse Files",
-                    label_visibility="collapsed",
-                    type=["txt", "docx", "pdf", "md", "html", "htm", "csv", "xlsx", "xls", "json"],
-                    key="inline_uploader",
-                )
-
-            user_input = input_col.chat_input("Share what you're feeling...")
-        except Exception:
-            # Fallback to the simple chat input when columns fail
-            user_input = st.chat_input("Share what you're feeling...")
-            # If a file was uploaded via the inline uploader, process it here so
-            # the app uses a single uploader (inline) and avoids duplicate buttons.
-            try:
-                if "uploaded_file" in locals() and uploaded_file:
-                    file_text = None
-                    file_ext = uploaded_file.name.lower().split(".")[-1]
-                    try:
-                        if file_ext == "txt":
-                            file_text = uploaded_file.read().decode("utf-8", errors="ignore")
-                        elif file_ext == "docx":
-                            try:
-                                from docx import Document
-
-                                doc = Document(uploaded_file)
-                                file_text = "\n".join([para.text for para in doc.paragraphs])
-                            except Exception as e:
-                                st.error(f"Error reading Word document: {e}")
-                        elif file_ext == "pdf":
-                            try:
-                                import pdfplumber
-
-                                with pdfplumber.open(uploaded_file) as pdf:
-                                    file_text = "\n".join(page.extract_text() or "" for page in pdf.pages)
-                            except Exception as e:
-                                st.error(f"Error reading PDF document: {e}")
-                        elif file_ext == "md":
-                            try:
-                                import markdown
-
-                                raw_text = uploaded_file.read().decode("utf-8", errors="ignore")
-                                html = markdown.markdown(raw_text)
-                                from bs4 import BeautifulSoup
-
-                                soup = BeautifulSoup(html, "html.parser")
-                                file_text = soup.get_text()
-                            except Exception as e:
-                                st.error(f"Error reading Markdown document: {e}")
-                        elif file_ext in ["html", "htm"]:
-                            try:
-                                from bs4 import BeautifulSoup
-
-                                raw_html = uploaded_file.read().decode("utf-8", errors="ignore")
-                                soup = BeautifulSoup(raw_html, "html.parser")
-                                file_text = soup.get_text()
-                            except Exception as e:
-                                st.error(f"Error reading HTML document: {e}")
-                        elif file_ext == "csv":
-                            try:
-                                import pandas as pd
-
-                                df = pd.read_csv(uploaded_file)
-                                file_text = df.to_string(index=False)
-                            except Exception as e:
-                                st.error(f"Error reading CSV document: {e}")
-                        elif file_ext in ["xlsx", "xls"]:
-                            try:
-                                import pandas as pd
-
-                                df = pd.read_excel(uploaded_file)
-                                file_text = df.to_string(index=False)
-                            except Exception as e:
-                                st.error(f"Error reading Excel document: {e}")
-                        elif file_ext == "json":
-                            try:
-                                import json
-
-                                raw_json = uploaded_file.read().decode("utf-8", errors="ignore")
-                                data = json.loads(raw_json)
-                                file_text = json.dumps(data, indent=2)
-                            except Exception as e:
-                                st.error(f"Error reading JSON document: {e}")
-
-                        if file_text:
-                            st.session_state["uploaded_text"] = file_text
-                            st.success(f"✅ {file_ext.upper()} document uploaded successfully!")
-                        else:
-                            st.warning(f"Could not extract text from {file_ext.upper()} file")
-                    except Exception as e:
-                        st.error(f"Error reading document: {e}")
-            except Exception:
-                # Best-effort: do not let file processing crash the chat flow
-                pass
-
-            debug_signals = []
-
-    # If the user selected a conversation from the sidebar, load it now
-    try:
-        selected = st.session_state.get("selected_conversation")
-        mgr = st.session_state.get("conversation_manager")
-        # If manager missing, try to initialize it (best-effort)
-        if not mgr and "user_id" in st.session_state:
-            try:
-                from emotional_os.deploy.modules.conversation_manager import (
-                    initialize_conversation_manager,
-                )
-
-                mgr = initialize_conversation_manager()
-                if mgr:
-                    st.session_state["conversation_manager"] = mgr
-            except Exception:
-                mgr = None
-
-        # Only attempt load when a selection exists and it's not already the active conversation
-        if selected and mgr and selected != st.session_state.get("current_conversation_id"):
-            try:
-                conv = mgr.load_conversation(selected)
-                if conv:
-                    msgs = conv.get("messages") if isinstance(conv.get("messages"), list) else conv.get("messages", [])
-                    st.session_state[conversation_key] = msgs or []
-                    st.session_state["current_conversation_id"] = conv.get("conversation_id", selected)
-                    st.session_state["conversation_title"] = conv.get(
-                        "title", st.session_state.get("conversation_title", "Conversation")
-                    )
-                else:
-                    try:
-                        st.sidebar.warning("Could not load the selected conversation (not found).")
-                    except Exception:
-                        pass
-            except Exception as e:
-                logger.warning(f"Failed to load selected conversation {selected}: {e}")
-                try:
-                    st.sidebar.error(f"Error loading conversation: {e}")
-                except Exception:
-                    pass
-            # Clear the transient selection and rerun so the main UI reflects the loaded messages
-            try:
-                st.session_state.pop("selected_conversation", None)
-            except Exception:
-                pass
-            try:
-                st.rerun()
-            except Exception:
-                pass
-    except Exception:
-        # Best-effort: do not block UI if loading fails
-        pass
-    # Initialize Fallback Protocols for tone-aware response handling
-    if "fallback_protocol" not in st.session_state and FallbackProtocol:
-        try:
-            st.session_state["fallback_protocol"] = FallbackProtocol()
-        except Exception:
-            st.session_state["fallback_protocol"] = None
-
-    # Chat processing logic continues here; expects `chat_container` and
-    # `user_input` to be available from the UI block rendered above.
-    debug_gates = []
-    debug_glyphs = []
-    debug_sql = ""
-    debug_glyph_rows = []
-    if user_input:
-        # Always set debug info defaults
-        debug_signals = []
-        debug_gates = []
-        debug_glyphs = []
-        debug_sql = ""
-        debug_glyph_rows = []
-        with chat_container:
-            with st.chat_message("user"):
-                st.write(user_input)
-            with st.chat_message("assistant"):
-                with st.spinner("Processing your emotional input..."):
-                    start_time = time.time()
-                    response = ""
-                    response_style = st.session_state.get("response_style", "Balanced")
-
-                    # Build a lightweight conversation_context to help the parser detect feedback/reciprocal messages
-                    conversation_context = {"last_assistant_message": None, "messages": []}
-                    if conversation_key in st.session_state and st.session_state[conversation_key]:
-                        # copy session history into conversation_context.messages (role/content pairs)
-                        conversation_context["messages"] = [
-                            {
-                                "role": m.get("role", "user" if i % 2 == 0 else "assistant"),
-                                "content": m.get("user") if "user" in m else m.get("assistant"),
-                            }
-                            for i, m in enumerate(st.session_state[conversation_key])
-                        ]
-                        # last assistant message helpful for correction detection
-                        try:
-                            last_assistant_entry = next(
-                                (
-                                    m
-                                    for m in reversed(st.session_state[conversation_key])
-                                    if "assistant" in m and m.get("assistant")
-                                ),
-                                None,
-                            )
-                            if last_assistant_entry:
-                                conversation_context["last_assistant_message"] = last_assistant_entry.get("assistant")
-                        except Exception:
-                            conversation_context["last_assistant_message"] = None
-
-                    # --- Local preprocessing / privacy steward ---
-                    preproc_res = None
-                    try:
-                        from local_inference.preprocessor import Preprocessor
-
-                        if "local_preprocessor" not in st.session_state:
-                            # default to test_mode=True to avoid heavy model loads in dev
-                            st.session_state["local_preprocessor"] = Preprocessor(test_mode=True)
-                        p = st.session_state.get("local_preprocessor")
-                        if p:
-                            preproc_res = p.preprocess(user_input, conversation_context)
-                            # Use sanitized text for downstream processing
-                            sanitized_text = preproc_res.get("sanitized_text", user_input)
-                            st.session_state["last_preproc"] = {
-                                "intent": preproc_res.get("intent"),
-                                "confidence": preproc_res.get("confidence"),
-                                "emotional_tags": preproc_res.get("emotional_tags"),
-                                "edit_log": preproc_res.get("edit_log"),
-                                "editorial_interventions": preproc_res.get("editorial_interventions", []),
-                                "escalation_action": preproc_res.get("escalation_action"),
-                                "escalation_reason": preproc_res.get("escalation_reason"),
-                                "taxonomy_source": preproc_res.get("taxonomy_source"),
-                            }
-                        else:
-                            sanitized_text = user_input
-                    except Exception:
-                        sanitized_text = user_input
-
-                    # Use the sanitized text if available (from local preprocessor)
-                    effective_input = sanitized_text if "sanitized_text" in locals() and sanitized_text else user_input
-
-                    # Default: run the all-local pipeline first and call the
-                    # response engine afterwards with the local analysis so we
-                    # avoid redundant parsing and ensure learning/glyph/gate
-                    # processing and anonymization run for every exchange.
-                    handled_by_response_engine = False
-
-                    if not handled_by_response_engine and processing_mode == "local":
-                        from emotional_os.glyphs.signal_parser import parse_input
-
-                        local_analysis = parse_input(
-                            effective_input,
-                            "emotional_os/parser/signal_lexicon.json",
-                            db_path="emotional_os/glyphs/glyphs.db",
-                            conversation_context=conversation_context,
-                        )
-                        glyphs = local_analysis.get("glyphs", [])
-                        voltage_response = local_analysis.get("voltage_response", "")
-                        ritual_prompt = local_analysis.get("ritual_prompt", "")
-                        debug_signals = local_analysis.get("signals", [])
-                        debug_gates = local_analysis.get("gates", [])
-                        debug_glyphs = glyphs
-                        debug_sql = local_analysis.get("debug_sql", "")
-                        debug_glyph_rows = local_analysis.get("debug_glyph_rows", [])
-                        # Call the local response engine with the local analysis so
-                        # the engine can produce a short, inquisitive, friend-like
-                        # response while avoiding redundant parsing. If the engine
-                        # fails, fall back to the older local/hybrid flow below.
-                        try:
-                            from main_response_engine import (
-                                process_user_input as _engine_process,
-                            )
-
-                            start_time = time.time()
-                            ctx = {"local_analysis": local_analysis}
-                            last_pre = st.session_state.get("last_preproc", {})
-                            if isinstance(last_pre, dict):
-                                if last_pre.get("intent"):
-                                    ctx["emotion"] = last_pre.get("intent")
-                                if last_pre.get("confidence"):
-                                    ctx["intensity"] = "high" if last_pre.get("confidence", 0) > 0.7 else "gentle"
-                            response = _engine_process(effective_input, ctx)
-                            processing_time = time.time() - start_time
-                            debug_signals = local_analysis.get("signals", [])
-                            debug_glyphs = local_analysis.get("glyphs", [])
-                            debug_sql = local_analysis.get("debug_sql", "")
-                            debug_glyph_rows = local_analysis.get("debug_glyph_rows", [])
-                            glyphs = local_analysis.get("glyphs", [])
-                            handled_by_response_engine = True
-                        except Exception:
-                            handled_by_response_engine = False
-                        best_glyph = local_analysis.get("best_glyph")
-                        glyph_display = best_glyph["glyph_name"] if best_glyph else "None"
-                        response = f"{voltage_response}\n\nResonant Glyph: {glyph_display}"
-                    # Note: the previous code supported an "ai_preferred" mode.
-                    # That option has been removed in favor of a simpler
-                    # two-option model: 'hybrid' (default) and 'local'. Any
-                    # unknown mode falls back to hybrid behavior below.
-                    elif not handled_by_response_engine and processing_mode == "hybrid":
-                        # For the all-local model, run the same local parsing
-                        # then call the local response engine rather than invoking
-                        # any remote AI endpoint. If the engine fails, fall
-                        # back to a simple local summary.
-                        from emotional_os.glyphs.signal_parser import parse_input
-
-                        local_analysis = parse_input(
-                            effective_input,
-                            "emotional_os/parser/signal_lexicon.json",
-                            db_path="emotional_os/glyphs/glyphs.db",
-                            conversation_context=conversation_context,
-                        )
-                        glyphs = local_analysis.get("glyphs", [])
-                        voltage_response = local_analysis.get("voltage_response", "")
-                        ritual_prompt = local_analysis.get("ritual_prompt", "")
-                        debug_signals = local_analysis.get("signals", [])
-                        debug_gates = local_analysis.get("gates", [])
-                        debug_glyphs = glyphs
-                        debug_sql = local_analysis.get("debug_sql", "")
-                        debug_glyph_rows = local_analysis.get("debug_glyph_rows", [])
-                        try:
-                            from main_response_engine import (
-                                process_user_input as _engine_process,
-                            )
-
-                            start_time = time.time()
-                            ctx = {"local_analysis": local_analysis}
-                            last_pre = st.session_state.get("last_preproc", {})
-                            if isinstance(last_pre, dict):
-                                if last_pre.get("intent"):
-                                    ctx["emotion"] = last_pre.get("intent")
-                                if last_pre.get("confidence"):
-                                    ctx["intensity"] = "high" if last_pre.get("confidence", 0) > 0.7 else "gentle"
-                            response = _engine_process(effective_input, ctx)
-                            processing_time = time.time() - start_time
-                            handled_by_response_engine = True
-                        except Exception as e:
-                            response = f"Local Analysis: {voltage_response}\nActivated Glyphs: {', '.join([g['glyph_name'] for g in glyphs]) if glyphs else 'None'}\n{ritual_prompt}\nAI error: {e}"
-                    else:
-                        response = "Unknown processing mode."
-                    # Before emitting the assistant response, attempt limbic processing if engine is present
-                    try:
-                        if "limbic_engine" in st.session_state:
-                            try:
-                                from emotional_os.glyphs.limbic_decorator import (
-                                    decorate_reply,
-                                )
-
-                                engine = st.session_state["limbic_engine"]
-                                # Basic safety gating
-                                try:
-                                    from emotional_os.safety.sanctuary import (
-                                        is_sensitive_input,
-                                    )
-
-                                    safety_flag = is_sensitive_input(user_input)
-                                except Exception:
-                                    safety_flag = False
-                                if not safety_flag:
-                                    limbic_result = engine.process_emotion_with_limbic_mapping(user_input)
-                                    try:
-                                        decorated = decorate_reply(response, limbic_result)
-                                        # Only replace response if decoration returns a non-empty string
-                                        if isinstance(decorated, str) and decorated.strip():
-                                            response = decorated
-                                    except Exception:
-                                        pass
-                            except Exception:
-                                # If any limbic import/processing fails, continue with baseline response
-                                pass
-                    except Exception:
-                        pass
-
-                    processing_time = time.time() - start_time
-
-                    # Run through Fallback Protocols for tone-aware response handling
-                    fallback_result = None
-                    if st.session_state.get("fallback_protocol"):
-                        try:
-                            detected_triggers = []
-                            if "glyphs" in locals() and glyphs:
-                                detected_triggers = [g.get("glyph_name", "") for g in glyphs if isinstance(g, dict)]
-
-                            fallback_result = st.session_state["fallback_protocol"].process_exchange(
-                                user_text=user_input, detected_triggers=detected_triggers if detected_triggers else None
-                            )
-
-                            # If ambiguous tone detected, use companion's clarification request
-                            if fallback_result.get("decisions", {}).get("should_ask_clarification"):
-                                response = fallback_result["companion_behavior"]["message"]
-
-                            # Store protocol result in session for debugging
-                            st.session_state[f"protocol_result_{len(st.session_state[conversation_key])}"] = (
-                                fallback_result
-                            )
-                        except Exception as e:
-                            logger.debug(f"Fallback protocol error (non-fatal): {e}")
-                            fallback_result = None
-
-                    # Prevent verbatim repetition of assistant replies across consecutive turns.
-                    # If the new response exactly matches the previous assistant message, append
-                    # a gentle, specific follow-up to nudge the conversation forward.
-                    try:
-                        last_assistant = None
-                        if st.session_state.get(conversation_key) and len(st.session_state[conversation_key]) > 0:
-                            last_assistant = st.session_state[conversation_key][-1].get("assistant")
-                        if last_assistant and last_assistant.strip() == response.strip():
-                            followups = [
-                                "Can you tell me one specific detail about that?",
-                                "Would it help if we tried one small concrete step together?",
-                                "If you pick one thing to focus on right now, what would it be?",
-                                "That's important — would you like a short breathing practice or a practical plan?",
-                            ]
-                            idx = len(response) % len(followups)
-                            response = response + " " + followups[idx]
-                    except Exception:
-                        # Non-fatal: if anything goes wrong while checking repetition, continue
-                        pass
-
-                    st.write(response)
-                    st.caption(f"Processed in {processing_time:.2f}s • Mode: {processing_mode}")
-
-                    # Show anonymization consent widget once per session (or until user interacts)
-                    # Gate the full consent UI behind an explicit opt-in flag so it doesn't
-                    # interrupt normal conversation flows. To enable for debugging or
-                    # controlled demos set the environment variable `FP_SHOW_EGS_OVERLAY=1`
-                    # or set `st.session_state['show_egs_overlay']=True` in the session.
-                    try:
-                        show_overlay = False
-                        try:
-                            show_overlay = os.environ.get("FP_SHOW_EGS_OVERLAY") == "1" or st.session_state.get(
-                                "show_egs_overlay", False
-                            )
-                        except Exception:
-                            show_overlay = False
-
-                        if show_overlay:
-                            from emotional_os.deploy.modules.consent_ui import (
-                                render_anonymization_consent_widget,
-                            )
-
-                            exchange_id = f"exchange_{len(st.session_state.get(conversation_key, []))}"
-                            consent_key = f"consent_{exchange_id}"
-
-                            # Only show the consent widget if it hasn't been seen/interacted with this session
-                            if not st.session_state.get("consent_seen", False):
-                                consent_result = render_anonymization_consent_widget(exchange_id)
-
-                                # If the render function returned a completed consent dict, store it
-                                if consent_result:
-                                    st.session_state[consent_key] = consent_result
-                                    st.session_state["consent_seen"] = True
-                                    # Log consent choices to debug_chat.log for traceability
-                                    try:
-                                        import datetime as _dt
-                                        import json as _json
-
-                                        log_entry = {
-                                            "ts": _dt.datetime.utcnow().isoformat() + "Z",
-                                            "user_id": st.session_state.get("user_id"),
-                                            "exchange_id": exchange_id,
-                                            "consent": consent_result,
-                                        }
-                                        with open(
-                                            "/workspaces/saoriverse-console/debug_chat.log", "a", encoding="utf-8"
-                                        ) as _fh:
-                                            _fh.write(_json.dumps(log_entry, ensure_ascii=False) + "\n")
-                                    except Exception:
-                                        # Non-fatal; do not block the UI
-                                        pass
-
-                                # If the user clicked 'Later', the consent widget stores a session key but returns None
-                                elif consent_key in st.session_state:
-                                    # mark seen so we don't prompt again this session
-                                    st.session_state["consent_seen"] = True
-                                    # also log the stored consent/skipped state
-                                    try:
-                                        import datetime as _dt
-                                        import json as _json
-
-                                        stored = st.session_state.get(consent_key)
-                                        log_entry = {
-                                            "ts": _dt.datetime.utcnow().isoformat() + "Z",
-                                            "user_id": st.session_state.get("user_id"),
-                                            "exchange_id": exchange_id,
-                                            "consent": stored,
-                                        }
-                                        with open(
-                                            "/workspaces/saoriverse-console/debug_chat.log", "a", encoding="utf-8"
-                                        ) as _fh:
-                                            _fh.write(_json.dumps(log_entry, ensure_ascii=False) + "\n")
-                                    except Exception:
-                                        pass
-                        # else: already seen in this session; do nothing
-                    except ImportError:
-                        st.warning("Consent UI unavailable")
-                    except Exception as e:
-                        st.warning(f"Consent settings error: {e}")
-        # Debug output removed — internal diagnostic panels were removed from
-        # the main UI surface. If you need to inspect internal processing
-        # structures (signals, glyphs, SQL), consider adding a developer-only
-        # diagnostic page or using logging instead.
-
-        entry = {
-            "user": user_input,
-            "assistant": response,
-            "processing_time": f"{processing_time:.2f}s",
-            "mode": processing_mode,
-            "timestamp": datetime.datetime.now().isoformat(),
-        }
-        st.session_state[conversation_key].append(entry)
-
-        # If this is the first exchange in the conversation, run the auto-naming
-        # logic immediately so the UI reflects a helpful title even when
-        # persistence is disabled or pending.
-        try:
-            if len(st.session_state.get(conversation_key, [])) == 1:
-                if generate_auto_name:
-                    title = generate_auto_name(user_input)
-                    st.session_state["conversation_title"] = title
-                else:
-                    st.session_state["conversation_title"] = st.session_state.get(
-                        "conversation_title", "New Conversation"
-                    )
-        except Exception:
-            pass
-
-        # Optimistically update session-cached conversation metadata so the
-        # sidebar reflects new messages immediately even if server-side save
-        # fails or is pending.
-        try:
-            cid = st.session_state.get("current_conversation_id", "default")
-            cached = st.session_state.setdefault("session_cached_conversations", [])
-            updated = False
-            if isinstance(cached, list):
-                for c in cached:
-                    if c and c.get("conversation_id") == cid:
-                        c["title"] = st.session_state.get("conversation_title", c.get("title", "New Conversation"))
-                        c["updated_at"] = datetime.datetime.now().isoformat()
-                        c["message_count"] = len(st.session_state.get(conversation_key, []))
-                        updated = True
-                        break
-                if not updated:
-                    cached.insert(
-                        0,
-                        {
-                            "conversation_id": cid,
-                            "title": st.session_state.get("conversation_title", "New Conversation"),
-                            "updated_at": datetime.datetime.now().isoformat(),
-                            "message_count": len(st.session_state.get(conversation_key, [])),
-                            "processing_mode": processing_mode,
-                        },
-                    )
-        except Exception:
-            pass
-
-        # Learn from hybrid mode conversations to improve local mode
-        # AND generate new glyphs dynamically during dialogue
-        if processing_mode in ("local", "hybrid"):
-            try:
-                from emotional_os.learning.adaptive_signal_extractor import (
-                    AdaptiveSignalExtractor,
-                )
-                from emotional_os.learning.hybrid_learner_v2 import get_hybrid_learner
-
-                # Try to import create_integrated_processor from scripts/utilities or directly
-                try:
-                    import os
-                    import sys
-
-                    sys.path.insert(0, os.path.join(os.path.dirname(__file__), "../../../scripts/utilities"))
-                    from hybrid_processor_with_evolution import (
-                        create_integrated_processor,
-                    )
-                except ImportError:
-                    # Fallback if not available
-                    create_integrated_processor = None
-
-                learner = get_hybrid_learner()
-                user_id = st.session_state.get("user_id", "anonymous")
-
-                # Ensure we have a persistent user ID
-                if "persistent_user_id" not in st.session_state:
-                    st.session_state["persistent_user_id"] = user_id
-
-                # Initialize dynamic evolution system if not already in session
-                if "hybrid_processor" not in st.session_state and create_integrated_processor:
-                    # Use adaptive extractor with persistence
-                    adaptive_extractor = AdaptiveSignalExtractor(
-                        adaptive=True,
-                        use_discovered=True,
-                        persistence_path=f"learning/user_signals/{st.session_state['persistent_user_id']}_signals.json",
-                    )
-
-                    # Create processor with persistent user ID
-                    st.session_state["hybrid_processor"] = create_integrated_processor(
-                        hybrid_learner=learner,
-                        adaptive_extractor=adaptive_extractor,
-                        user_id=st.session_state["persistent_user_id"],
-                    )
-
-                    # Initialize learning tracking
-                    if "learning_stats" not in st.session_state:
-                        st.session_state["learning_stats"] = {
-                            "exchanges_processed": 0,
-                            "signals_learned": 0,
-                            "glyphs_generated": 0,
-                        }
-
-                # Process through integrated pipeline with dynamic glyph generation
-                if "hybrid_processor" in st.session_state:
-                    processor = st.session_state["hybrid_processor"]
-
-                    # Ensure we're using the persistent user ID
-                    evolution_result = processor.process_user_message(
-                        user_message=user_input,
-                        ai_response=response,
-                        user_id=st.session_state["persistent_user_id"],
-                        conversation_id=st.session_state.get("conversation_id", "default"),
-                        glyphs=debug_glyphs,
-                    )
-
-                    # Update learning statistics
-                    st.session_state["learning_stats"]["exchanges_processed"] += 1
-                    if evolution_result["learning_result"].get("learned_to_user", False):
-                        st.session_state["learning_stats"]["signals_learned"] += len(
-                            evolution_result.get("emotional_signals", [])
-                        )
-
-                    # Check if new glyphs were generated
-                    new_glyphs = evolution_result["pipeline_stages"]["glyph_generation"].get("new_glyphs_generated", [])
-                    if new_glyphs and len(new_glyphs) > 0:
-                        # Store newly generated glyphs in session
-                        if "new_glyphs_this_session" not in st.session_state:
-                            st.session_state["new_glyphs_this_session"] = []
-                        st.session_state["new_glyphs_this_session"].extend(new_glyphs)
-
-                        # Update learning statistics
-                        st.session_state["learning_stats"]["glyphs_generated"] += len(new_glyphs)
-
-                        # Display learning progress
-                        st.sidebar.markdown("### 📊 Learning Progress")
-                        st.sidebar.text(
-                            f"Exchanges Processed: {st.session_state['learning_stats']['exchanges_processed']}"
-                        )
-                        st.sidebar.text(f"Signals Learned: {st.session_state['learning_stats']['signals_learned']}")
-                        st.sidebar.text(f"Glyphs Generated: {st.session_state['learning_stats']['glyphs_generated']}")
-
-                        # Display notification about new glyphs
-                        st.success(f"✨ {len(new_glyphs)} new glyph(s) discovered from this exchange!")
-                        for glyph in new_glyphs:
-                            glyph_dict = glyph.to_dict() if hasattr(glyph, "to_dict") else glyph
-                            st.info(
-                                f"  {glyph_dict.get('symbol', '?')} **{glyph_dict.get('name', '?')}** "
-                                f"({' + '.join(glyph_dict.get('core_emotions', []))})"
-                            )
-
-                    # Log learning results
-                    learning_result = evolution_result["pipeline_stages"]["hybrid_learning"].get("learning_result", {})
-                    if learning_result.get("learned_to_shared"):
-                        logger.info(f"User {user_id} contributed to shared lexicon")
-                    elif learning_result.get("learned_to_user"):
-                        logger.info(f"User {user_id} learning to personal lexicon")
-
-            except ImportError as e:
-                # Fallback if dynamic evolution not available
-                logger.warning(f"Dynamic glyph evolution not available: {e}")
-                try:
-                    from emotional_os.learning.hybrid_learner_v2 import (
-                        get_hybrid_learner,
-                    )
-
-                    learner = get_hybrid_learner()
-                    user_id = st.session_state.get("user_id", "anonymous")
-                    result = learner.learn_from_exchange(
-                        user_id=user_id,
-                        user_input=user_input,
-                        ai_response=response,
-                        emotional_signals=debug_signals,
-                        glyphs=debug_glyphs,
-                    )
-                    if result.get("learned_to_shared"):
-                        logger.info(f"User {user_id} contributed to shared lexicon")
-                    elif result.get("learned_to_user"):
-                        logger.info(f"User {user_id} learning to personal lexicon")
-                except Exception as fallback_e:
-                    logger.error(f"Fallback learning also failed: {fallback_e}")
-            except Exception as e:
-                # Non-fatal: learning should not break the app
-                logger.warning(f"Hybrid learning failed: {e}")
-
-        # Persist to Supabase if the user opted in using the new conversation manager
-        try:
-            if st.session_state.get("persist_history", False) and st.session_state.get("conversation_manager"):
-                manager = st.session_state["conversation_manager"]
-                conversation_id = st.session_state.get("current_conversation_id", "default")
-
-                # Auto-name conversation based on first message
-                # Just added first exchange
-                if len(st.session_state[conversation_key]) == 1:
-                    if generate_auto_name:
-                        title = generate_auto_name(user_input)
-                        st.session_state["conversation_title"] = title
-                    else:
-                        title = "New Conversation"
-                else:
-                    title = st.session_state.get("conversation_title", "New Conversation")
-
-                # Save to database with conversation manager
-                messages = st.session_state[conversation_key]
-                success, message = manager.save_conversation(
-                    conversation_id=conversation_id, title=title, messages=messages, processing_mode=processing_mode
-                )
-                if success:
-                    # On success, ensure the sidebar shows this conversation immediately
-                    try:
-                        cached = st.session_state.setdefault("session_cached_conversations", [])
-                        if not any(c.get("conversation_id") == conversation_id for c in cached):
-                            cached.insert(
-                                0,
-                                {
-                                    "conversation_id": conversation_id,
-                                    "title": title,
-                                    "updated_at": datetime.datetime.now().isoformat(),
-                                    "message_count": len(messages),
-                                    "processing_mode": processing_mode,
-                                },
-                            )
-                    except Exception:
-                        pass
-                else:
-                    logger.warning(f"Failed to save conversation: {message}")
-        except Exception as e:
-            # Best-effort: do not break the UI if persistence fails
-            logger.warning(f"Conversation persistence error: {e}")
-            pass
-
-        # Fallback: Also persist individual messages to old conversation_history table if configured
-        try:
-            if st.session_state.get("persist_history", False):
-                sup_cfg = st.secrets.get("supabase", {}) if hasattr(st, "secrets") else {}
-                supabase_url = sup_cfg.get("url") or sup_cfg.get("saori_url") or sup_cfg.get("saori_function_url")
-                supabase_key = sup_cfg.get("key") or sup_cfg.get("anon_key") or sup_cfg.get("apikey")
-                # If function URL was provided instead of base url, try to extract base
-                if supabase_url and supabase_url.endswith("/"):
-                    supabase_url = supabase_url.rstrip("/")
-                # If the provided value looks like an edge function URL, extract base supabase domain
-                if supabase_url and "/functions/" in supabase_url:
-                    # nothing special, use as-is (best-effort)
-                    base_url = supabase_url.split("/functions/")[0]
-                elif supabase_url and supabase_url.startswith("https://") and ".supabase." in supabase_url:
-                    base_url = supabase_url.split("/")[2]
-                    base_url = f"https://{base_url}"
-                else:
-                    base_url = supabase_url
-
-                if base_url and supabase_key and requests:
-                    rest_url = f"{base_url}/rest/v1/conversation_history"
-                    headers = {
-                        "Content-Type": "application/json",
-                        "apikey": supabase_key,
-                        "Authorization": f"Bearer {supabase_key}",
-                        "Prefer": "return=representation",
-                    }
-                    payload = [
-                        {
-                            "user_id": st.session_state.get("user_id"),
-                            "username": st.session_state.get("username"),
-                            "user_message": user_input,
-                            "assistant_reply": response,
-                            "processing_time": f"{processing_time:.2f}s",
-                            "mode": processing_mode,
-                            "timestamp": entry["timestamp"],
-                        }
-                    ]
-                    try:
-                        resp = requests.post(rest_url, headers=headers, json=payload, timeout=6)
-                        if resp.status_code not in (200, 201):
-                            # Non-fatal: warn in UI (use generic storage wording)
-                            st.warning("Could not save history to secure storage right now.")
-                    except Exception:
-                        st.warning("Temporary issue saving to secure storage. Your local history is still intact.")
-        except Exception:
-            # Best-effort: do not break the UI if persistence fails
-            pass
-
-        st.rerun()
-    if "show_personal_log" not in st.session_state:
-        st.session_state.show_personal_log = False
-    if st.session_state.show_personal_log:
-        import datetime as dt
-
-        st.markdown("### 📘 Journal & Self-Care Center")
-        journal_type = st.selectbox(
-            "Choose Journal Type",
-            [
-                "Personal Log",
-                "Daily Emotional Check-In",
-                "Self-Care Tracker",
-                "Micro-Boundary Ritual",
-                "Reflective Journal",
-            ],
-            key="journal_type_select",
-        )
-        if journal_type == "Personal Log":
-            st.markdown(
-                "Use this space to record a structured emotional entry. You'll log the date, event, mood, reflections, and insights."
-            )
-            date = st.date_input("Date", value=dt.date.today())
-            log_time = st.time_input("Time", value=dt.datetime.now().time())
-            event = st.text_area("Event", placeholder="What happened?")
-            mood = st.text_input("Mood", placeholder="How did it feel?")
-            reflections = st.text_area("Reflections", placeholder="What’s emerging emotionally?")
-            insights = st.text_area("Insights", placeholder="What truth or clarity surfaced?")
-            if st.button("Conclude Log"):
-                st.success("Your personal log has been saved.")
-                try:
-                    if callable(generate_doc):
-                        buf = generate_doc(date, log_time, event, mood, reflections, insights)
-                        # If a BytesIO-like object was returned, get raw bytes
-                        try:
-                            data_bytes = buf.getvalue()
-                        except Exception:
-                            # If it's already bytes or str, pass through
-                            data_bytes = buf
-                        st.download_button(
-                            label="Download as Word Doc",
-                            data=data_bytes,
-                            file_name="personal_log.docx",
-                        )
-                    else:
-                        # Fallback: provide a plain-text download if docx export not available
-                        fallback_text = (
-                            f"Date: {date}\nTime: {log_time}\nEvent: {event}\nMood: {mood}\n\n"
-                            f"Reflections:\n{reflections}\n\nInsights:\n{insights}"
-                        )
-                        st.download_button(
-                            label="Download as TXT",
-                            data=fallback_text.encode("utf-8"),
-                            file_name="personal_log.txt",
-                        )
-                except Exception as e:
-                    st.error(f"Error generating Word document: {e}")
-        elif journal_type == "Daily Emotional Check-In":
-            st.markdown("Log your mood, stress level, and a short reflection for today.")
-            checkin_date = st.date_input(
-                "Date", value=dt.date.today(), key="checkin_date"
-            )  # noqa: F841  # used for Streamlit UI side-effect
-            mood = st.selectbox(
-                "Mood", ["Calm", "Stressed", "Sad", "Angry", "Joyful", "Fatigued", "Other"], key="checkin_mood"
-            )
-            stress = st.slider(
-                "Stress Level", 0, 10, 5, key="checkin_stress"
-            )  # noqa: F841  # used for Streamlit UI side-effect
-            reflection = st.text_area(
-                "Reflection", placeholder="What's on your mind today?", key="checkin_reflection"
-            )  # noqa: F841  # used for Streamlit UI side-effect
-            if st.button("Save Check-In"):
-                st.success("Your daily check-in has been saved.")
-        elif journal_type == "Self-Care Tracker":
-            st.markdown("Track your self-care activities and routines.")
-            activities = st.multiselect(  # noqa: F841  # used for Streamlit UI side-effect
-                "Self-Care Activities",
-                ["Exercise", "Creative Work", "Peer Support", "Rest", "Healthy Meal", "Time Outdoors", "Other"],
-                key="selfcare_activities",
-            )
-            notes = st.text_area(
-                "Notes", placeholder="Any details or thoughts about your self-care today?", key="selfcare_notes"
-            )  # noqa: F841  # used for Streamlit UI side-effect
-            if st.button("Save Self-Care Entry"):
-                st.success("Your self-care entry has been saved.")
-        elif journal_type == "Micro-Boundary Ritual":
-            st.markdown("Mark a transition between work and personal time.")
-            ritual_type = st.selectbox(
-                "Ritual Type",
-                ["Change Location", "Wash Hands", "Listen to Music", "Short Walk", "Other"],
-                key="ritual_type",
-            )  # noqa: F841  # used for Streamlit UI side-effect
-            ritual_notes = st.text_area(
-                "Ritual Notes", placeholder="How did this ritual help you shift gears?", key="ritual_notes"
-            )  # noqa: F841  # used for Streamlit UI side-effect
-            if st.button("Log Ritual"):
-                st.success("Your boundary ritual has been logged.")
-        elif journal_type == "Reflective Journal":
-            st.markdown(
-                "Write about your own reactions, growth, and challenges. No client details—just your personal journey."
-            )
-            journal_date = st.date_input(
-                "Date", value=dt.date.today(), key="reflective_date"
-            )  # noqa: F841  # used for Streamlit UI side-effect
-            entry = st.text_area(
-                "Reflection Entry",
-                placeholder="What's emerging for you emotionally or personally?",
-                key="reflective_entry",
-            )  # noqa: F841  # used for Streamlit UI side-effect
-            if st.button("Save Reflection"):
-                st.success("Your reflection has been saved.")
-        if st.button("Close Journal Center"):
-            st.session_state.show_personal_log = False
-            st.rerun()
-        else:
-            st.info("You can continue adding to this log.")
-
-
-def delete_user_history_from_supabase(user_id: str):
-    """Best-effort delete of conversation history rows for a given user_id in Supabase.
-
-    Returns a tuple: (success: bool, message: str)
-    """
-    try:
-        if not requests:
-            return False, "Requests library not available"
-
-        if not user_id:
-            return False, "No user_id provided"
-
-        sup_cfg = st.secrets.get("supabase", {}) if hasattr(st, "secrets") else {}
-        supabase_url = sup_cfg.get("url") or sup_cfg.get("saori_url") or sup_cfg.get("saori_function_url")
-        supabase_key = sup_cfg.get("key") or sup_cfg.get("anon_key") or sup_cfg.get("apikey")
-        if not supabase_url or not supabase_key:
-            return False, "Supabase credentials not configured"
-
-        # Normalize base URL
-        if supabase_url.endswith("/"):
-            supabase_url = supabase_url.rstrip("/")
-        if "/functions/" in supabase_url:
-            base_url = supabase_url.split("/functions/")[0]
-        elif supabase_url.startswith("https://") and ".supabase." in supabase_url:
-            # Derive base from host
-            host = supabase_url.split("/")[2]
-            base_url = f"https://{host}"
-        else:
-            base_url = supabase_url
-
-        # Perform REST delete on conversation_history
-        import urllib.parse
-
-        encoded = urllib.parse.quote(str(user_id), safe="")
-        rest_url = f"{base_url}/rest/v1/conversation_history"
-        delete_url = f"{rest_url}?user_id=eq.{encoded}"
-        headers = {"apikey": supabase_key, "Authorization": f"Bearer {supabase_key}"}
-        resp = requests.delete(delete_url, headers=headers, timeout=10)
-        success = resp.status_code in (200, 204)
-
-        # Attempt to write a deletion audit row (best-effort)
-        try:
-            audit_url = f"{base_url}/rest/v1/conversation_deletion_audit"
-            audit_headers = {
-                "Content-Type": "application/json",
-                "apikey": supabase_key,
-                "Authorization": f"Bearer {supabase_key}",
-                "Prefer": "return=representation",
-            }
-            audit_payload = [
-                {
-                    "user_id": user_id,
-                    "requested_by": st.session_state.get("user_id") if "user_id" in st.session_state else None,
-                    "method": "user-requested-via-ui",
-                    "details": {
-                        "delete_status": getattr(resp, "status_code", None),
-                        "delete_text": getattr(resp, "text", None),
-                    },
-                }
-            ]
-            requests.post(audit_url, headers=audit_headers, json=audit_payload, timeout=6)
-        except Exception:
-            # Swallow audit failures; do not block the main delete result
-            pass
-
-        if success:
-            return True, "Deleted server-side history successfully."
-        else:
-            return False, f"Supabase delete returned {resp.status_code}: {resp.text}"
-    except Exception as e:
-        return False, str(e)
-
-
-def render_main_app_safe(*args, **kwargs):
-    """Runtime-safe wrapper around render_main_app.
-
-    Catches exceptions raised during rendering, writes a full traceback to
-    `debug_runtime.log`, attempts to display a minimal error to the user,
-    and then re-raises the exception so host-level logs capture it as well.
-    """
-    try:
-        return render_main_app(*args, **kwargs)
-    except Exception as e:
-        import traceback
-        from pathlib import Path as _Path
-
-        tb = "".join(traceback.format_exception(type(e), e, e.__traceback__))
-        try:
-            _Path("debug_runtime.log").write_text(tb, encoding="utf-8")
-        except Exception:
-            # best-effort write
-            pass
-
-        try:
-            # If Streamlit is usable, show a short excerpt to the user
-            st.error("A runtime error occurred; details have been written to debug_runtime.log")
-            excerpt = "\n".join(tb.splitlines()[-12:])
-            st.markdown(f"<pre style='white-space:pre-wrap'>{excerpt}</pre>", unsafe_allow_html=True)
-        except Exception:
-            # If Streamlit can't render, print to stdout for host logs
-            print(tb)
-
-        # Re-raise so hosting environment also records the traceback
-        raise
+import datetime
+import json
+import logging
+import os
+import time
+import uuid
+
+try:
+    import requests
+except Exception:
+    # Allow the module to be imported in environments where `requests` is not
+    # installed (e.g., lightweight CI or minimal runtime). Functions that need
+    # network access will handle the missing library at call time.
+    requests = None
+
+import streamlit as st
+
+try:
+    from emotional_os.safety.fallback_protocols import FallbackProtocol
+except Exception:
+    # Allow environments where the safety module isn't available (tests, CI)
+    FallbackProtocol = None
+
+# ConversationManager handles persisted conversations; import defensively so
+# UI stays import-safe in environments where conversation management isn't
+# available (tests, minimal CI). Also import generate_auto_name helper if
+# present; fall back to None when unavailable.
+try:
+    from emotional_os.deploy.modules.conversation_manager import (
+        ConversationManager,
+        generate_auto_name,
+        load_all_conversations_to_sidebar,
+    )
+except Exception:
+    ConversationManager = None
+    generate_auto_name = None
+    load_all_conversations_to_sidebar = None
+
+# Document export helper (generates Word docx for personal logs).
+# Import defensively so the UI still loads if python-docx isn't installed.
+try:
+    from emotional_os.deploy.modules.doc_export import generate_doc
+except Exception:
+    generate_doc = None
+
+logger = logging.getLogger(__name__)
+
+# Simple in-memory cache for inline SVGs to avoid repeated disk reads
+_SVG_CACHE = {}
+
+
+def _load_inline_svg(filename: str) -> str:
+    """Load an SVG file from the static graphics folder and return its raw markup.
+
+    If the file cannot be read, returns a small fallback SVG string.
+    """
+    if filename in _SVG_CACHE:
+        return _SVG_CACHE[filename]
+
+    # Try package-local graphics folder first, then repo-root static/graphics
+    pkg_path = os.path.join(os.path.dirname(__file__), "static", "graphics", filename)
+    repo_path = os.path.join("static", "graphics", filename)
+    tried_path = None
+    try:
+        # Pick the first existing candidate path
+        if os.path.exists(pkg_path):
+            tried_path = pkg_path
+        elif os.path.exists(repo_path):
+            tried_path = repo_path
+        else:
+            tried_path = pkg_path  # will raise when attempting to open
+
+        # Read the SVG file and sanitize/remove XML declaration or DOCTYPE
+        with open(tried_path, "r", encoding="utf-8") as f:
+            svg = f.read()
+        if svg.lstrip().startswith("<?xml"):
+            svg = "\n".join(svg.splitlines()[1:])
+        if "<!DOCTYPE" in svg:
+            parts = svg.split("<!DOCTYPE")
+            if len(parts) > 1 and ">" in parts[1]:
+                svg = parts[0] + parts[1].split(">", 1)[1]
+
+        # Cache and return raw markup only (no Streamlit calls here)
+        _SVG_CACHE[filename] = svg
+    except Exception as e:
+        # Return an empty string as a safe fallback so callers that
+        # embed this markup into HTML do not pass `None` into
+        # Streamlit's rendering pipeline (which can cause client-side
+        # DOM errors).
+        try:
+            st.warning(f"Could not load SVG: {e}")
+        except Exception:
+            pass
+        _SVG_CACHE[filename] = ""
+    return _SVG_CACHE.get(filename, "")
+
+
+def inject_css(css_path: str) -> None:
+    """Inject a CSS file into the Streamlit app.
+
+    The function attempts to read the CSS from a package-local path
+    (relative to this module) first, then falls back to the repository
+    root `static` folder. If the file can't be read, the function fails
+    silently (best-effort) to avoid breaking the UI during import.
+    """
+    try:
+        # Try package-local path first, then repo-root path
+        pkg_path = os.path.join(os.path.dirname(__file__), css_path)
+        repo_path = css_path
+        chosen = None
+        if os.path.exists(pkg_path):
+            chosen = pkg_path
+        elif os.path.exists(repo_path):
+            chosen = repo_path
+
+        if not chosen:
+            return
+
+        with open(chosen, "r", encoding="utf-8") as f:
+            css = f.read()
+
+        # Inline any @import rules that reference local CSS files to
+        # avoid relative import issues in the browser. This replaces
+        # @import url('file.css'); with the contents of file.css when
+        # available on disk next to the chosen CSS file.
+        try:
+            import re
+
+            def _inline_imports(base_path: str, css_text: str) -> str:
+                def _repl(m):
+                    imp = m.group(1).strip("\"'")
+                    # Resolve relative to base_path
+                    base_dir = os.path.dirname(base_path)
+                    candidate = os.path.join(base_dir, imp)
+                    if os.path.exists(candidate):
+                        try:
+                            return "\n" + open(candidate, "r", encoding="utf-8").read() + "\n"
+                        except Exception:
+                            return ""
+                    # Try repo-root fallback
+                    if os.path.exists(imp):
+                        try:
+                            return "\n" + open(imp, "r", encoding="utf-8").read() + "\n"
+                        except Exception:
+                            return ""
+                    return ""
+
+                return re.sub(r"@import\s+url\(['\"]?(.*?)['\"]?\);", _repl, css_text)
+
+            css = _inline_imports(chosen, css)
+        except Exception:
+            # If import inlining fails for any reason, continue with the
+            # raw CSS as a best-effort fallback.
+            pass
+
+        # Inject as a single block but first ensure any previous theme
+        # style element is removed or replaced. We use a small script
+        # that either replaces the textContent of an existing element
+        # with id "fp-theme-css" or creates one and appends it to the
+        # document head. This avoids leaving multiple style/link nodes
+        # behind and reduces DOM-shape races during theme toggles.
+        try:
+            # Use json.dumps to safely encode the CSS into a JS string literal
+            import json as _json
+
+            _css_js = _json.dumps(css)
+            safe_block = (
+                "<script>\n"
+                "(function(){\n"
+                "  try{\n"
+                "    var css = " + _css_js + ";\n"
+                "    var existing = document.getElementById('fp-theme-css');\n"
+                "    if(existing){\n"
+                "      existing.textContent = css;\n"
+                "    } else {\n"
+                "      var s = document.createElement('style');\n"
+                "      s.id = 'fp-theme-css';\n"
+                "      s.textContent = css;\n"
+                "      (document.head || document.documentElement).appendChild(s);\n"
+                "    }\n"
+                "  }catch(e){console.warn('fp-theme-css inject failed', e);}\n"
+                "})();\n"
+                "</script>"
+            )
+            st.markdown(safe_block, unsafe_allow_html=True)
+        except Exception:
+            # Fallback to the simple style injection if the script construction fails
+            safe_block = f'<style id="fp-theme-css">\n{css}\n</style>'
+            try:
+                st.markdown(safe_block, unsafe_allow_html=True)
+            except Exception:
+                pass
+    except Exception:
+        # Best-effort: do not raise during UI import
+        return
+
+
+def render_controls_row(conversation_key):
+    controls = st.columns([2, 1, 1, 1, 1, 1])
+    with controls[0]:
+        # Ensure a processing mode exists in session state. The actual
+        # interactive controls for changing this are in the Settings
+        # sidebar expander (so both demo and authenticated flows show
+        # a single, consistent place for preferences).
+        if "processing_mode" not in st.session_state:
+            # Enforce local-only processing by default (no hybrid/remote AI)
+            st.session_state.processing_mode = os.getenv("DEFAULT_PROCESSING_MODE", "local")
+
+        # The interactive controls for changing processing mode are
+        # rendered in the sidebar Settings panel. Keep this top-row
+        # column reserved for future lightweight status badges but
+        # avoid rendering non-interactive Mode selectors inline. The
+        # explicit Mode/Theme captions are intentionally omitted here
+        # to avoid duplicating the Settings controls (they live in
+        # the sidebar expander).
+        current_mode = st.session_state.processing_mode
+        # Place Start Personal Log in the far-left column per layout request
+        # Only show personal-log control when the user is authenticated
+        try:
+            if st.session_state.get("authenticated"):
+                if st.button("Start Personal Log", key="start_log_btn"):
+                    st.session_state.show_personal_log = True
+                    st.rerun()
+        except Exception:
+            pass
+
+    with controls[1]:
+        # Theme selection lives in the Settings sidebar expander; avoid
+        # rendering inline theme captions here to reduce visual clutter.
+        current_theme = st.session_state.get("theme", "Light")
+        # Place Logout in the adjacent (controls[1]) column so it sits
+        # immediately to the right of the Start Personal Log button.
+        # Only show Logout when authenticated
+        try:
+            if st.session_state.get("authenticated"):
+                if st.button("Logout", key="controls_logout", help="Sign out of your account"):
+                    from .auth import SaoynxAuthentication
+
+                    auth = SaoynxAuthentication()
+                    auth.logout()
+        except Exception:
+            pass
+    # Removed Debug and Clear History controls — these buttons did not provide
+    # useful functionality and duplicated UI surface area. Slots retained for
+    # layout stability.
+    with controls[2]:
+        # Reserved for small additional actions; intentionally empty to
+        # maintain layout stability.
+        pass
+    with controls[3]:
+        pass
+    with controls[4]:
+        # Moved 'Download My Data' to the sidebar (related controls)
+        # Keep this slot reserved for future row controls if needed.
+        pass
+    with controls[5]:
+        # Reserved for future use; intentionally left empty.
+        pass
+
+
+def ensure_processing_prefs():
+    """Normalize legacy processing preferences and ensure keys exist in session_state."""
+    if "processing_mode" in st.session_state and st.session_state.processing_mode == "ai_preferred":
+        # Map legacy ai_preferred to local-only to avoid enabling remote AI
+        st.session_state.processing_mode = "local"
+        st.session_state["prefer_ai"] = False
+
+    if "processing_mode" not in st.session_state:
+        # Default to all-local processing model
+        st.session_state.processing_mode = os.getenv("DEFAULT_PROCESSING_MODE", "local")
+
+    # Remote AI is not preferred in the local-only architecture
+    if "prefer_ai" not in st.session_state:
+        st.session_state["prefer_ai"] = False
+
+
+def decode_ai_reply(ai_reply: str, conversation_context: dict) -> tuple:
+    """Decode an AI reply using the local parser and return (composed_response, debug_info).
+
+    This function is safe to call from non-Streamlit contexts when the
+    optional `show_local` parameter is provided (True/False). When
+    `show_local` is None the function will attempt to read
+    `st.session_state.get('show_local_decoding')` as before.
+    """
+    def _get_show_local(flag):
+        try:
+            if flag is not None:
+                return bool(flag)
+        except Exception:
+            pass
+        try:
+            return os.environ.get('FP_SHOW_LOCAL_DECODING') == '1' or st.session_state.get(
+                'show_local_decoding', False)
+        except Exception:
+            return False
+
+    try:
+        from emotional_os.glyphs.signal_parser import parse_input
+    except Exception:
+        return ai_reply, {}
+
+    try:
+        ai_local = parse_input(
+            ai_reply,
+            "emotional_os/parser/signal_lexicon.json",
+            db_path="emotional_os/glyphs/glyphs.db",
+            conversation_context=conversation_context,
+        )
+        ai_voltage = ai_local.get("voltage_response", "")
+        ai_glyphs = ai_local.get("glyphs", [])
+        ai_best = ai_local.get("best_glyph")
+        ai_glyph_display = ai_best["glyph_name"] if ai_best else (ai_glyphs[0]["glyph_name"] if ai_glyphs else "None")
+        # Post-process the AI reply so that short/generic fallbacks are
+        # more varied and opening lines aren't duplicated. This keeps the
+        # user-facing reply natural while preserving the local analysis in
+        # the debug payload. We intentionally avoid writing verbose
+        # parsing/debug text inline unless the developer explicitly opts
+        # into it (via FP_SHOW_LOCAL_DECODING or session flag).
+
+        # Use the shared reply polish util so it's testable and reusable.
+        try:
+            from emotional_os.deploy.reply_utils import polish_ai_reply
+        except Exception:
+            # Local fallback if the util cannot be imported for any reason.
+            def polish_ai_reply(text: str) -> str:
+                t = (text or "").strip()
+                parts = [p.strip() for p in t.split("\n") if p.strip()]
+                if len(parts) > 1 and all(p == parts[0] for p in parts):
+                    t = parts[0]
+                return t
+
+        polished = polish_ai_reply(ai_reply)
+
+        # Show local decoding and glyph annotations only when explicitly
+        # enabled. By default we avoid appending internal parsing/debug
+        # details to the user-facing reply. Use the environment variable
+        # `FP_SHOW_LOCAL_DECODING=1` or set the session flag
+        # `st.session_state['show_local_decoding'] = True` to reveal this
+        # additional diagnostic information for developers.
+        try:
+            show_local = os.environ.get("FP_SHOW_LOCAL_DECODING") == "1" or st.session_state.get(
+                "show_local_decoding", False
+            )
+        except Exception:
+            show_local = False
+
+        if show_local:
+            # Keep debug annotations compact and bracketed so they don't
+            # interrupt the primary reply flow if accidentally enabled.
+            composed = f"{polished}\n\n" f"[Local decoding: {ai_voltage} | Resonant Glyph: {ai_glyph_display}]"
+        else:
+            # Default: return the polished AI reply without local debug
+            # annotations so the user sees a concise, human-friendly
+            # response.
+            composed = polished
+
+        debug = {
+            "signals": ai_local.get("signals", []),
+            "gates": ai_local.get("gates", []),
+            "glyphs": ai_glyphs,
+            "debug_sql": ai_local.get("debug_sql", ""),
+            "debug_glyph_rows": ai_local.get("debug_glyph_rows", []),
+        }
+        return composed, debug
+    except Exception:
+        return ai_reply, {}
+
+
+def run_hybrid_pipeline(effective_input: str, conversation_context: dict, saori_url: str, supabase_key: str, session_state_override: dict = None) -> tuple:
+    """Run the full hybrid pipeline: local parse -> AI -> local decode.
+
+    Returns (response_text, debug_info_dict, local_analysis_dict)
+    """
+    try:
+        from emotional_os.glyphs.signal_parser import parse_input
+
+        local_analysis = parse_input(
+            effective_input,
+            "emotional_os/parser/signal_lexicon.json",
+            db_path="emotional_os/glyphs/glyphs.db",
+            conversation_context=conversation_context,
+        )
+    except Exception:
+        local_analysis = {}
+
+    glyphs = local_analysis.get("glyphs", [])
+    voltage_response = local_analysis.get("voltage_response", "")
+    ritual_prompt = local_analysis.get("ritual_prompt", "")
+
+    # Use a shared session helper so callers (FastAPI) can pass a simple
+    # `session_state_override` while Streamlit continues to use its
+    # `st.session_state`. Import locally to avoid import-time Streamlit
+    # dependency in service processes.
+    try:
+        from emotional_os.deploy.modules.session_utils import get_session_value
+    except Exception:
+        def get_session_value(session_override, key, default=None):
+            try:
+                if session_override is not None:
+                    try:
+                        return session_override.get(key, default)
+                    except Exception:
+                        return getattr(session_override, key, default)
+                return st.session_state.get(key, default)
+            except Exception:
+                try:
+                    return getattr(st.session_state, key, default)
+                except Exception:
+                    return default
+
+    # Force AI service failure for local testing (set LOCAL_DEV_MODE=1 in environment)
+    if os.environ.get("LOCAL_DEV_MODE") == "1":
+        # Simulate a 401 HTTP error to test our improved fallback messages
+        class MockResponse:
+            status_code = 401
+
+            def json(self):
+                return {"error": "Authentication failed - this is a test"}
+
+        mock_response = MockResponse()
+        # This will trigger our improved fallback logic
+        try:
+            body = mock_response.json()
+            ai_reply = body.get("reply") or body.get("error") or ""
+        except Exception:
+            ai_reply = ""
+
+        if ai_reply:
+            composed, debug = decode_ai_reply(ai_reply, conversation_context)
+            return composed, debug, local_analysis
+
+        # Try to compose a local, multi-glyph response when AI enhancement
+        # is unavailable. Fall back to a compact local-analysis string if
+        # the composer cannot be imported or glyphs are not present.
+        try:
+            from emotional_os.glyphs.dynamic_response_composer import (
+                DynamicResponseComposer,
+            )
+
+            composer = DynamicResponseComposer()
+            if glyphs:
+                response_text = composer.compose_multi_glyph_response(
+                    effective_input, glyphs, conversation_context=conversation_context, top_n=5
+                )
+            else:
+                response_text = "I'm listening, but I couldn't feel a clear glyphic resonance yet."
+        except Exception:
+            response_text = (
+                f"Local Analysis: {voltage_response}\n"
+                f"Activated Glyphs: {', '.join([g.get('glyph_name','') for g in glyphs]) if glyphs else 'None'}\n"
+                f"{ritual_prompt}\n(AI enhancement unavailable - local dev mode)"
+            )
+
+        # Ensure callers can detect that AI enhancement was not available
+        # when we produced a local fallback response.
+        try:
+            if isinstance(response_text, str) and "(AI enhancement" not in response_text:
+                response_text = response_text + "\n\n(AI enhancement unavailable)"
+        except Exception:
+            pass
+        return response_text, {}, local_analysis
+
+    if not saori_url or not supabase_key:
+        try:
+            from emotional_os.glyphs.dynamic_response_composer import (
+                DynamicResponseComposer,
+            )
+
+            composer = DynamicResponseComposer()
+            if glyphs:
+                response_text = composer.compose_multi_glyph_response(
+                    effective_input, glyphs, conversation_context=conversation_context, top_n=5
+                )
+            else:
+                response_text = "I'm listening, but I couldn't feel a clear glyphic resonance yet."
+        except Exception:
+            response_text = f"Local Analysis: {voltage_response}\nActivated Glyphs: {', '.join([g.get('glyph_name','') for g in glyphs]) if glyphs else 'None'}\n{ritual_prompt}\n(AI enhancement unavailable)"
+        # Ensure the local-only branch appends a clear marker so callers
+        # and tests can detect that AI enhancement was not used.
+        try:
+            if (
+                isinstance(response_text, str)
+                and "(AI enhancement" not in response_text
+                and "I'm listening" not in response_text
+            ):
+                response_text = response_text + "\n\n(AI enhancement unavailable)"
+        except Exception:
+            pass
+        return response_text, {}, local_analysis
+
+    payload = {
+        "message": effective_input,
+        "mode": st.session_state.get("processing_mode", "local"),
+        "user_id": st.session_state.user_id,
+        "local_voltage_response": voltage_response,
+        "local_glyphs": ", ".join([g.get("glyph_name", "") for g in glyphs]) if glyphs else "",
+        "local_ritual_prompt": ritual_prompt,
+    }
+    try:
+        response_data = requests.post(
+            saori_url,
+            headers={"Authorization": f"Bearer {supabase_key}", "Content-Type": "application/json"},
+            json=payload,
+            timeout=15,
+        )
+    except Exception:
+        try:
+            from emotional_os.glyphs.dynamic_response_composer import (
+                DynamicResponseComposer,
+            )
+
+            composer = DynamicResponseComposer()
+            if glyphs:
+                response_text = composer.compose_multi_glyph_response(
+                    effective_input, glyphs, conversation_context=conversation_context, top_n=5
+                )
+            else:
+                response_text = "I'm listening, but I couldn't feel a clear glyphic resonance yet."
+        except Exception:
+            response_text = f"Local Analysis: {voltage_response}\nActivated Glyphs: {', '.join([g.get('glyph_name','') for g in glyphs]) if glyphs else 'None'}\n{ritual_prompt}\n(AI enhancement failed)"
+        return response_text, {}, local_analysis
+
+    if requests is None:
+        return "AI processing unavailable (requests library not installed).", {}, local_analysis
+
+    if response_data.status_code != 200:
+        # Try to surface any helpful text from the AI service response. If
+        # that's not available, fall back to a concise local analysis so the
+        # user still receives useful feedback rather than a generic error.
+        try:
+            body = response_data.json()
+            ai_reply = body.get("reply") or body.get("error") or ""
+        except Exception:
+            ai_reply = (getattr(response_data, "text", "") or "").strip()
+
+        if ai_reply:
+            composed, debug = decode_ai_reply(ai_reply, conversation_context)
+            return composed, debug, local_analysis
+
+        # Final fallback: include HTTP status and local parsing summary.
+        # Prefer a composed local response when possible
+        try:
+            from emotional_os.glyphs.dynamic_response_composer import (
+                DynamicResponseComposer,
+            )
+
+            composer = DynamicResponseComposer()
+            if glyphs:
+                response_text = composer.compose_multi_glyph_response(
+                    effective_input, glyphs, conversation_context=conversation_context, top_n=5
+                )
+            else:
+                response_text = "I'm listening, but I couldn't feel a clear glyphic resonance yet."
+        except Exception:
+            response_text = (
+                f"AI service error (HTTP {response_data.status_code}).\n"
+                f"Local Analysis: {voltage_response}\n"
+                f"Activated Glyphs: {', '.join([g.get('glyph_name','') for g in glyphs]) if glyphs else 'None'}\n"
+                f"{ritual_prompt}\n(AI enhancement unavailable)"
+            )
+        return response_text, {}, local_analysis
+
+    result = response_data.json()
+    ai_reply = result.get("reply", "I'm here to listen.")
+
+    composed, debug = decode_ai_reply(ai_reply, conversation_context)
+    return composed, debug, local_analysis
+
+
+# Data management functions
+
+
+def render_settings_sidebar():
+    """Render the Settings expander in the sidebar.
+
+    This provides the Processing Mode and Theme drop-downs so users can
+    change preferences from a single place (sidebar) similar to the
+    Privacy & Consent expander.
+    """
+    try:
+        # Normalize any legacy keys first
+        try:
+            ensure_processing_prefs()
+        except Exception:
+            pass
+
+        with st.sidebar.expander("⚙️ Settings", expanded=False):
+            st.markdown("**Interface & Processing**")
+
+            # Processing mode is fixed to local-only. Remote AI is disabled.
+            try:
+                st.markdown("**Processing:** Local-only (remote AI disabled)")
+                # Ensure session_state reflects the enforced value
+                st.session_state["processing_mode"] = "local"
+            except Exception:
+                st.session_state.setdefault("processing_mode", "local")
+
+            # Theme selection — mirrors to both legacy 'theme' and
+            # 'theme_select_row' used elsewhere in the UI.
+            current_theme = st.session_state.get("theme_select_row", st.session_state.get("theme", "Light"))
+            try:
+
+                def _on_theme_change():
+                    # Mirror selection into legacy key and force a clean rerun
+                    try:
+                        st.session_state["theme"] = st.session_state.get("theme_select_row", current_theme)
+                        st.session_state["theme_loaded"] = False
+                    except Exception:
+                        pass
+                    try:
+                        st.experimental_rerun()
+                    except Exception:
+                        pass
+
+                st.selectbox(
+                    "Theme",
+                    options=["Light", "Dark"],
+                    index=0 if current_theme == "Light" else 1,
+                    key="theme_select_row",
+                    help="Choose the UI theme (Light or Dark)",
+                    on_change=_on_theme_change,
+                )
+            except Exception:
+                st.session_state.setdefault("theme_select_row", current_theme)
+
+            # Mirror theme into the older 'theme' key so other modules are
+            # consistent regardless of which key they consult.
+            st.session_state["theme"] = st.session_state.get("theme_select_row", "Light")
+            # Mark theme as not loaded so CSS will be re-injected on next render
+            st.session_state["theme_loaded"] = False
+    except Exception:
+        # Best-effort: don't break the app if sidebar rendering fails
+        return
+
+
+def delete_user_history_from_supabase(user_id: str) -> tuple:
+    """Delete all persisted conversation history for a user from Supabase.
+
+    Args:
+        user_id: The user ID whose history should be deleted.
+
+    Returns:
+        A tuple (success: bool, message: str) indicating whether the deletion succeeded.
+    """
+    try:
+        if requests is None:
+            return False, "Network requests not available in this environment."
+
+        supabase_url = st.secrets.get("supabase", {}).get("url")
+        supabase_key = st.secrets.get("supabase", {}).get("key")
+
+        if not supabase_url or not supabase_key:
+            return False, "Supabase not configured. Cannot delete server history."
+
+        # Call a Supabase function or use the REST API to delete user history
+        # For now, we'll attempt a direct REST API call to a hypothetical endpoint
+        delete_url = f"{supabase_url}/rest/v1/conversations?user_id=eq.{user_id}"
+
+        response = requests.delete(
+            delete_url,
+            headers={
+                "Authorization": f"Bearer {supabase_key}",
+                "Content-Type": "application/json",
+                "Prefer": "return=minimal",
+            },
+            timeout=10,
+        )
+
+        if response.status_code in [200, 204, 404]:
+            return True, "Server-side history deleted successfully."
+        else:
+            return False, f"Failed to delete history (HTTP {response.status_code})."
+    except Exception as e:
+        return False, f"Error deleting history: {str(e)}"
+
+
+# UI rendering functions
+
+
+def render_splash_interface(auth):
+    # Ensure the splash uses the light theme CSS (self-contained).
+    # Historically this injected the base `emotional_os_ui.css` which, when
+    # combined with the later theme injection, produced multiple stylesheet
+    # nodes. Use the light theme file so only `*_light.css` or `*_dark.css`
+    # are injected at any time.
+    # Use Streamlit's native theming (configured in .streamlit/config.toml)
+    # and keep only a few focused overrides needed for consistent logo fills
+    # and a couple of small layout tweaks. Avoid injecting the full theme
+    # CSS here to prevent multiple stylesheet nodes and related runtime
+    # races in the client bundle.
+    try:
+        st.markdown(
+            """
+            <style>
+            /* Ensure inline SVGs in the brand/logo area inherit color from text
+               so Streamlit theme colors drive their appearance. */
+            .brand-logo svg, .logo-container svg { fill: currentColor !important; }
+            .splash-logo svg * { fill: currentColor !important; stroke: none !important; }
+            </style>
+            """,
+            unsafe_allow_html=True,
+        )
+    except Exception:
+        pass
+    # --- Page header and demo/banner area ---
+    try:
+        # Top header: logo + title + subtitle (always render at top)
+        with st.container():
+            try:
+                # Try to show image from static folder first
+                repo_graphics_path = os.path.join("static", "graphics", "FirstPerson-Logo-invert-cropped_notext.svg")
+                if os.path.exists(repo_graphics_path):
+                    try:
+                        st.image(repo_graphics_path, width=68)
+                    except Exception:
+                        svg_markup = _load_inline_svg("FirstPerson-Logo-invert-cropped_notext.svg")
+                        st.markdown(
+                            f"<div style='display:inline-block;vertical-align:middle'>{svg_markup}</div>",
+                            unsafe_allow_html=True,
+                        )
+                else:
+                    svg_markup = _load_inline_svg("FirstPerson-Logo-invert-cropped_notext.svg")
+                    if svg_markup:
+                        st.markdown(
+                            f"<div style='display:inline-block;vertical-align:middle'>{svg_markup}</div>",
+                            unsafe_allow_html=True,
+                        )
+            except Exception:
+                # Fallback emoji
+                try:
+                    st.markdown(
+                        "<div style='display:inline-block;font-size:2rem;vertical-align:middle'>🧠</div>",
+                        unsafe_allow_html=True,
+                    )
+                except Exception:
+                    pass
+
+            try:
+                st.markdown("# FirstPerson – Personal AI Companion")
+                st.markdown("Your private space for emotional processing and growth")
+            except Exception:
+                pass
+
+        # Conditional demo-mode banner for unauthenticated users
+        try:
+            if not st.session_state.get("authenticated"):
+                st.info(
+                    "Running in demo mode — register or sign in in the sidebar to enable persistence and full features."
+                )
+            else:
+                # Welcome back block for authenticated users
+                uname = st.session_state.get("username") or st.session_state.get("user_id")
+                try:
+                    st.success(f"Welcome back{': ' + str(uname) if uname else ''}")
+                except Exception:
+                    pass
+        except Exception:
+            pass
+    except Exception:
+        # Best-effort: do not block UI if header render fails
+        pass
+    # Reduce top padding of the main block so the main content (chat)
+    # aligns more closely with the beginning of the sidebar containers.
+    # This is a conservative CSS tweak that adjusts Streamlit's default
+    # block container padding without modifying structural layout.
+    try:
+        st.markdown(
+            """
+            <style>
+            /* Reduce top spacing so main content aligns with sidebar */
+            .block-container {
+                padding-top: 0.6rem !important;
+            }
+            /* Ensure chat area and inputs sit flush with sidebar headers */
+            .streamlit-expanderHeader, .streamlit-expanderContent {
+                margin-top: 0 !important;
+                padding-top: 0 !important;
+            }
+            </style>
+            """,
+            unsafe_allow_html=True,
+        )
+    except Exception:
+        pass
+
+    # Add custom CSS for splash screen
+    st.markdown(
+        """
+    <style>
+    /* Reduce splash top margin so header and main content sit closer to the top */
+    .splash-logo-container {
+        text-align: center;
+        margin-bottom: 2rem;
+        margin-top: 0.4rem !important;
+    }
+    /* Sticky top header to anchor the page regardless of other layout blocks */
+    #fp-top-header {
+        position: sticky;
+        top: 0;
+        z-index: 9999;
+        background: var(--spacer, transparent);
+        padding: 0.5rem 0;
+        margin-bottom: 0.25rem;
+    }
+    .splash-logo {
+        width: 200px;
+        height: auto;
+        margin-bottom: 1rem;
+    }
+    .splash-title {
+        font-size: 2rem;
+        font-weight: 300;
+        letter-spacing: 0.2em;
+        color: #2E2E2E;
+        margin: 1rem 0 0.5rem 0;
+        text-align: center;
+        line-height: 1.2;
+    }
+    .splash-subtitle {
+        font-size: 1.2rem;
+        color: #666;
+        letter-spacing: 0.1em;
+        font-weight: 300;
+        text-transform: uppercase;
+        text-align: center;
+        line-height: 1.5;
+    }
+    </style>
+    """,
+        unsafe_allow_html=True,
+    )
+
+    # Center everything in the page
+    col1, col2, col3 = st.columns([1, 2, 1])
+    with col2:
+        # Logo and text container
+        st.markdown('<div class="splash-logo-container">', unsafe_allow_html=True)
+
+        # (splash header removed - landing now uses the main header and auth controls)
+
+    # Use the cropped logo from the static directory to avoid inline SVG
+    # fill/viewBox inconsistencies across browsers. Prefer serving the SVG
+    # as an <img> which ensures correct MIME handling and consistent sizing.
+    # Use the inverted/no-text cropped SVG (more reliable and not corrupted)
+    logo_file = "FirstPerson-Logo-invert-cropped_notext.svg"
+
+    # Prefer graphics stored under the package static folder so the asset
+    # lives with the code. Fall back to repository-root `static/graphics`.
+    pkg_graphics_path = os.path.join(os.path.dirname(__file__), "static", "graphics", logo_file)
+    repo_graphics_path = os.path.join("static", "graphics", logo_file)
+
+    static_path = f"/static/graphics/{logo_file}"
+
+    # Provide a simple CSS hook for sizing the raster/SVG image
+    st.markdown(
+        """
+        <style>
+        /* Stronger splash CSS: target inline SVG elements and <img> fallbacks. */
+        .splash-logo, .splash-logo img, .splash-logo svg { display: block; margin: 0 auto; width: 140px; height: auto; }
+
+        /* Force fills and remove strokes inside inline SVGs so white shapes
+           become visible on light backgrounds. Use attribute selectors to
+           catch explicit fill attributes and inline styles. */
+        .splash-logo svg * { fill: #31333F !important; stroke: none !important; }
+        .splash-logo svg [fill="#fff"], .splash-logo svg [fill="#FFFFFF"] { fill: #31333F !important; }
+        .splash-logo svg [style*="fill:#fff"], .splash-logo svg [style*="fill:#FFF"],
+        .splash-logo svg [style*="fill:#ffffff"], .splash-logo svg [style*="fill:#FFFFFF"] { fill: #31333F !important; }
+
+        /* Improve rendering quality and ensure inline SVGs respect sizing */
+        .splash-logo svg { shape-rendering: geometricPrecision; image-rendering: optimizeQuality; }
+
+        /* For <img> rendered SVGs (external resource), apply a light drop-shadow
+           so white shapes gain contrast on white backgrounds. */
+        .splash-logo img, img.splash-logo { filter: drop-shadow(0 0 6px rgba(0,0,0,0.25)) !important; background-color: transparent !important; }
+        </style>
+            """,
+        unsafe_allow_html=True,
+    )
+
+    try:
+        # If the package-local static file exists, prefer that (keeps
+        # assets colocated with the package). Otherwise fall back to the
+        # repo-root static/graphics directory used historically.
+        if os.path.exists(pkg_graphics_path):
+            try:
+                st.image(pkg_graphics_path, width=140)
+            except Exception:
+                img_tag = f'<img src="{static_path}" class="splash-logo" alt="FirstPerson logo" />'
+                st.markdown(img_tag, unsafe_allow_html=True)
+        elif os.path.exists(repo_graphics_path):
+            try:
+                st.image(repo_graphics_path, width=140)
+            except Exception:
+                img_tag = f'<img src="{static_path}" class="splash-logo" alt="FirstPerson logo" />'
+                st.markdown(img_tag, unsafe_allow_html=True)
+        else:
+            # Fallback: load inline SVG (keeps previous behavior when
+            # the static file is not present). The loader already strips
+            # problematic XML/DOCTYPE lines.
+            svg_markup = _load_inline_svg(logo_file)
+            st.markdown(f'<div class="splash-logo">{svg_markup}</div>', unsafe_allow_html=True)
+    except Exception:
+        st.markdown('<div style="font-size: 4rem; text-align: center;">🧠</div>', unsafe_allow_html=True)
+
+        # Add title and subtitle
+        st.markdown(
+            """
+            <div class="splash-title">Personal AI</div>
+            <div class="splash-subtitle">Companion</div>
+        """,
+            unsafe_allow_html=True,
+        )
+        st.markdown("</div>", unsafe_allow_html=True)
+    st.markdown("</div>", unsafe_allow_html=True)
+
+    # Make Sign In / Register actions obvious on the splash screen. Placing
+    # these buttons here ensures the auth forms can be opened even when other
+    # interactive elements are hidden by CSS or embedding contexts.
+    try:
+        with st.container():
+            c1, c2, c3 = st.columns([1, 2, 1])
+            with c2:
+                if st.button("Sign In", key="splash_sign_in"):
+                    st.session_state.show_login = True
+                    st.rerun()
+                if st.button("Create an Account", key="splash_register"):
+                    st.session_state.show_register = True
+                    st.rerun()
+    except Exception:
+        # Best-effort: if Streamlit UI isn't fully available, continue silently
+        pass
+
+    if st.session_state.get("show_login", False):
+        auth.render_login_form()
+    elif st.session_state.get("show_register", False):
+        auth.render_register_form()
+    else:
+        st.markdown('<div class="auth-container">', unsafe_allow_html=True)
+        col1, col2, col3 = st.columns([1, 2, 1])
+        with col2:
+            qcol1, qcol2 = st.columns([1, 1], gap="small")
+        # Logo already rendered above in the centered splash area. Skip
+        # re-rendering it here to avoid duplicate icons showing on the
+        # splash/login page; keep the auth container open for controls.
+        st.markdown("</div>", unsafe_allow_html=True)
+
+
+def render_main_app():
+    """Main app interface for authenticated users - Full Emotional OS"""
+    # Optional debug overlay: enable by setting the environment variable
+    # FP_DEBUG_UI=1 in the deployment environment or export it locally when
+    # running the app. This prints helpful session_state keys to the UI so
+    # we can see why the post-login view might be empty.
+    try:
+        import os as _os
+
+        if _os.environ.get("FP_DEBUG_UI") == "1":
+            try:
+                with st.expander("DEBUG: session_state snapshot", expanded=True):
+                    _keys = [
+                        "authenticated",
+                        "user_id",
+                        "username",
+                        "session_expires",
+                        "show_login",
+                        "show_register",
+                        "header_rendered",
+                        "conversation_manager",
+                    ]
+                    _snap = {
+                        k: (
+                            st.session_state.get(k)
+                            if k != "conversation_manager"
+                            else ("present" if st.session_state.get("conversation_manager") else "none")
+                        )
+                        for k in _keys
+                    }
+                    st.json(_snap)
+            except Exception:
+                # Best-effort: do not break the main UI when debug overlay fails
+                pass
+    except Exception:
+        pass
+    # Defensive client-side guard for third-party DOM libraries (e.g., jQuery)
+    # Some compiled frontend code can call jQuery($) with an undefined or
+    # otherwise-invalid first argument during quick DOM swaps (theme toggles).
+    # That results in the runtime TypeError reported by the user. To harden
+    # the frontend, inject a small script that wraps `window.jQuery` / `window.$`
+    # and falls back to a harmless DocumentFragment when callers pass a
+    # falsy/invalid argument. This is defensive and non-invasive: it does
+    # not change library behavior for valid inputs.
+    try:
+        st.markdown(
+            """
+            <script>
+            (function(){
+                try{
+                    var jq = window.jQuery || window.$;
+                    if(!jq || !jq.fn) return;
+                    // Patch jQuery.fn.init to coerce null/undefined selectors to
+                    // an empty string so Sizzle doesn't throw the TypeError when
+                    // called with invalid arguments during theme toggles.
+                    try{
+                        var _origInit = jq.fn.init;
+                        if(typeof _origInit === 'function'){
+                            jq.fn.init = function(selector, context, root){
+                                try{
+                                    if(selector === null || typeof selector === 'undefined'){
+                                        selector = '';
+                                    }
+                                    return _origInit.call(this, selector, context, root);
+                                }catch(e){
+                                    try{
+                                        return _origInit.call(this, '');
+                                    }catch(e2){
+                                        return _origInit.apply(this, arguments);
+                                    }
+                                }
+                            };
+                        }
+                    }catch(e){/* swallow */}
+                }catch(e){/* swallow */}
+            })();
+            </script>
+            """,
+            unsafe_allow_html=True,
+        )
+    except Exception:
+        pass
+
+    # Top header temporarily removed (debugging client-side TypeError)
+    # Further defensive guards: patch common DOM lookup APIs and jQuery/$ factory
+    # to tolerate unexpected argument types which can surface during theme
+    # toggles or fast re-renders in the compiled frontend.
+    try:
+        # Removed aggressive client-side DOM overrides — Streamlit's frontend
+        # can be sensitive to replacing core DOM APIs. Keep a minimal comment
+        # in the page for traceability.
+        st.markdown("<!-- defensive DOM overrides removed -->", unsafe_allow_html=True)
+    except Exception:
+        pass
+    # Instrument unhandled client errors with an in-page overlay to help
+    # capture stack traces when theme toggles still throw in the browser.
+    try:
+        st.markdown(
+            """
+            <script>
+            (function(){
+                try{
+                    function showErrorOverlay(msg){
+                        try{
+                            var id = 'fp-client-error-overlay';
+                            var existing = document.getElementById(id);
+                            if(existing) existing.remove();
+                            var el = document.createElement('div');
+                            el.id = id;
+                            el.style.position = 'fixed';
+                            el.style.right = '12px';
+                            el.style.top = '12px';
+                            el.style.zIndex = 999999;
+                            el.style.maxWidth = 'min(90vw,800px)';
+                            el.style.background = 'rgba(255,255,255,0.95)';
+                            el.style.color = '#111';
+                            el.style.border = '1px solid #e33';
+                            el.style.padding = '12px';
+                            el.style.borderRadius = '8px';
+                            el.style.boxShadow = '0 6px 24px rgba(0,0,0,0.2)';
+                            var pre = document.createElement('pre');
+                            pre.style.maxHeight = '40vh';
+                            pre.style.overflow = 'auto';
+                            pre.style.whiteSpace = 'pre-wrap';
+                            pre.style.fontSize = '12px';
+                            pre.textContent = msg;
+                            el.appendChild(pre);
+                            var btn = document.createElement('button');
+                            btn.textContent = 'Dismiss';
+                            btn.style.marginTop = '8px';
+                            btn.onclick = function(){ el.remove(); };
+                            el.appendChild(btn);
+                            document.body.appendChild(el);
+                        }catch(e){/*ignore*/}
+                    }
+
+                    window.addEventListener('error', function(ev){
+                        try{
+                            var m = ev && ev.error && ev.error.stack ? ev.error.stack : (ev && ev.message) || String(ev);
+                            showErrorOverlay(m);
+                        }catch(e){}
+                    }, true);
+
+                    window.addEventListener('unhandledrejection', function(ev){
+                        try{
+                            var m = ev && ev.reason && ev.reason.stack ? ev.reason.stack : JSON.stringify(ev.reason);
+                            showErrorOverlay('UnhandledPromiseRejection: ' + m);
+                        }catch(e){}
+                    }, true);
+                }catch(e){}
+            })();
+            </script>
+            """,
+            unsafe_allow_html=True,
+        )
+    except Exception:
+        pass
+    # Skip header rendering if it's already been done
+    if not st.session_state.get("header_rendered"):
+        # Render header with logo and title very close together
+        col1, col2 = st.columns([0.5, 8], gap="small")
+        with col1:
+            try:
+                # Prefer package-local normalized logo if present
+                norm_file = "FirstPerson-Logo-normalized.svg"
+                pkg_norm = os.path.join(os.path.dirname(__file__), "static", "graphics", norm_file)
+                repo_norm = os.path.join("static", "graphics", norm_file)
+                if os.path.exists(pkg_norm):
+                    st.image(pkg_norm, width=24)
+                elif os.path.exists(repo_norm):
+                    st.image(repo_norm, width=24)
+                else:
+                    raise FileNotFoundError
+            except Exception:
+                st.markdown(
+                    '<div style="font-size: 2.5rem; margin: 0; line-height: 1;">🧠</div>', unsafe_allow_html=True
+                )
+        with col2:
+            st.markdown(
+                '<h1 style="margin: 0; margin-left: -35px; padding-top: 10px; color: #2E2E2E; font-weight: 300; letter-spacing: 2px; font-size: 2.2rem;">FirstPerson - Personal AI Companion</h1>',
+                unsafe_allow_html=True,
+            )
+        st.session_state["header_rendered"] = True
+    # ------------------------------------------------------------------------
+    # Demo-mode: if the user is not authenticated, provide a lightweight
+    # demo experience so the main interface loads immediately. The sidebar
+    # will expose Sign In / Register controls which open the existing auth
+    # flows. This keeps the previous splash page behaviour reversible.
+    # ------------------------------------------------------------------------
+    try:
+        from .auth import SaoynxAuthentication
+
+        auth = SaoynxAuthentication()
+    except Exception:
+        # Best-effort: if auth isn't available, proceed in a limited demo mode
+        auth = None
+
+    if not st.session_state.get("authenticated"):
+        # Ensure demo-mode session defaults exist so downstream code that
+        # expects a user_id/username can run without branching everywhere.
+        st.session_state.setdefault("demo_mode", True)
+        # Use a stable demo placeholder id so migration can find demo
+        # conversations later when the user authenticates.
+        if "demo_placeholder_id" not in st.session_state:
+            st.session_state["demo_placeholder_id"] = f"demo_{uuid.uuid4().hex[:8]}"
+        st.session_state.setdefault("user_id", st.session_state["demo_placeholder_id"])
+        st.session_state.setdefault("username", "Demo User")
+        # Informational banner for demo users and a small logo above it
+        try:
+            # Prefer package-local static SVG image for reliable rendering in VS Code/browser
+            pkg_logo = os.path.join(
+                os.path.dirname(__file__), "static", "graphics", "FirstPerson-Logo-invert-cropped_notext.svg"
+            )
+            if os.path.exists(pkg_logo):
+                # Center the small logo above the demo info
+                c1, c2, c3 = st.columns([1, 0.6, 1])
+                with c2:
+                    try:
+                        st.image(pkg_logo, width=64)
+                    except Exception:
+                        # Fallback to inline SVG rendering if st.image fails
+                        svg_markup = _load_inline_svg("FirstPerson-Logo-invert-cropped_notext.svg")
+                        st.markdown(f"<div style='width:64px;margin:0 auto'>{svg_markup}</div>", unsafe_allow_html=True)
+            else:
+                # Fallback: inline SVG if package file missing
+                svg_markup = _load_inline_svg("FirstPerson-Logo-invert-cropped_notext.svg")
+                st.markdown(f"<div style='width:64px;margin:0 auto'>{svg_markup}</div>", unsafe_allow_html=True)
+
+            st.info(
+                "Running in demo mode — register or sign in in the sidebar to enable persistence and full features."
+            )
+        except Exception:
+            try:
+                st.info(
+                    "Running in demo mode — register or sign in in the sidebar to enable persistence and full features."
+                )
+            except Exception:
+                pass
+    else:
+        # Remove demo_mode flag when real user is authenticated
+        if "demo_mode" in st.session_state:
+            del st.session_state["demo_mode"]
+
+    # ============================================================================
+    # Initialize Conversation Manager & Sidebar
+    # ============================================================================
+
+    # Initialize conversation manager for persistence
+    if ConversationManager and "user_id" in st.session_state:
+        if "conversation_manager" not in st.session_state:
+            st.session_state["conversation_manager"] = ConversationManager(st.session_state["user_id"])
+            # Attempt to load user preferences (persist settings) from server
+            try:
+                mgr = st.session_state.get("conversation_manager")
+                if mgr:
+                    prefs = mgr.load_user_preferences()
+                    # Only set defaults if session state doesn't already have them
+                    if prefs:
+                        if "persist_history" not in st.session_state:
+                            st.session_state["persist_history"] = prefs.get("persist_history", True)
+                        if "persist_confirmed" not in st.session_state:
+                            st.session_state["persist_confirmed"] = prefs.get("persist_confirmed", False)
+            except Exception:
+                # Best-effort: do not break UI if preferences cannot be loaded
+                pass
+
+        # Initialize current conversation ID if not set
+        if "current_conversation_id" not in st.session_state:
+            st.session_state["current_conversation_id"] = str(uuid.uuid4())
+
+        # Initialize conversation title if not set
+        if "conversation_title" not in st.session_state:
+            st.session_state["conversation_title"] = "New Conversation"
+
+    # If user just transitioned from demo -> authenticated, attempt a
+    # best-effort migration of the ephemeral demo conversation into the
+    # user's persistent storage. This runs before the sidebar renders so
+    # migrated content appears in the sidebar immediately.
+    try:
+        # Migration guard: run only once per session after authentication
+        if (
+            st.session_state.get("authenticated")
+            and st.session_state.get("demo_placeholder_id")
+            and not st.session_state.get("demo_migrated")
+        ):
+            demo_id = st.session_state.get("demo_placeholder_id")
+            demo_key = f"conversation_history_{demo_id}"
+            # New user id already set by auth flow
+            user_id_now = st.session_state.get("user_id")
+            user_key = f"conversation_history_{user_id_now}"
+            try:
+                # Only migrate if there is demo content and user has no content yet
+                if demo_key in st.session_state and st.session_state.get(demo_key):
+                    demo_messages = st.session_state.get(demo_key)
+                    # Copy into user's session key
+                    if user_key not in st.session_state or not st.session_state.get(user_key):
+                        st.session_state[user_key] = demo_messages
+
+                        # Attempt to persist via ConversationManager if available
+                        try:
+                            if ConversationManager:
+                                mgr = ConversationManager(user_id_now)
+                                # Create a new conversation record for the migrated demo
+                                conv_id = str(uuid.uuid4())
+                                first_msg = (
+                                    demo_messages[0].get("user")
+                                    if isinstance(demo_messages, list)
+                                    and demo_messages
+                                    and isinstance(demo_messages[0], dict)
+                                    else None
+                                )
+                                title = (
+                                    generate_auto_name(first_msg)
+                                    if generate_auto_name and first_msg
+                                    else (st.session_state.get("conversation_title") or "Migrated Conversation")
+                                )
+                                mgr.save_conversation(conv_id, title, demo_messages)
+                                # Set current conversation id to the newly created one
+                                st.session_state["current_conversation_id"] = conv_id
+                        except Exception:
+                            # Swallow persistence failures; session copy is already done
+                            pass
+
+                    # Mark migrated so we don't run again
+                    st.session_state["demo_migrated"] = True
+            except Exception:
+                # Non-fatal; do not block UI if migration fails
+                st.session_state["demo_migrated"] = True
+    except Exception:
+        pass
+
+    # We render auth forms inside the sidebar as expanders to keep the
+    # main area focused. Sidebar expanders are controlled by
+    # `sidebar_show_login` and `sidebar_show_register` session flags.
+    # Ensure defaults exist.
+    st.session_state.setdefault("sidebar_show_login", False)
+    st.session_state.setdefault("sidebar_show_register", False)
+
+    # If the user just authenticated, show a gentle confirmation toast
+    # and then automatically transition into the authenticated UI.
+    try:
+        if st.session_state.get("authenticated") and st.session_state.get("post_login_transition"):
+            msg = st.session_state.get("post_login_message", "Signed in successfully")
+            # Center a subtle confirmation card
+            c1, c2, c3 = st.columns([1, 2, 1])
+            with c2:
+                st.markdown(
+                    f"<div style='padding:16px;border-radius:10px;background:#f0fff4;border:1px solid #d1f7d8;text-align:center;font-weight:600;'>✅ {msg}</div>",
+                    unsafe_allow_html=True,
+                )
+            # Small pause to let the user see the confirmation
+            try:
+                time.sleep(1.0)
+            except Exception:
+                pass
+            # Clear transient flags and rerun to render the full authenticated UI
+            st.session_state.pop("post_login_transition", None)
+            st.session_state.pop("post_login_message", None)
+            st.rerun()
+    except Exception:
+        # Non-fatal; proceed to render sidebar normally
+        pass
+
+    # Display sidebar with previous conversations
+    with st.sidebar:
+        # Best-effort CSS to constrain sidebar width so form fields fit.
+        # Streamlit's DOM classnames can change; this is a best-effort
+        # approach that works in many environments.
+        st.markdown(
+            """
+            <style>
+            /* Constrain sidebar width */
+            [data-testid="stSidebar"] > div {
+                min-width: 260px !important;
+                max-width: 400px !important;
+            }
+            /* Hide the vertical resize handle if present (best-effort) */
+            .css-1v3fvcr { resize: none !important; }
+            </style>
+            """,
+            unsafe_allow_html=True,
+        )
+        # Account panel: show sign-in/register when not authenticated.
+        if not st.session_state.get("authenticated"):
+            # Card-like account panel for a cleaner, welcoming look
+            try:
+                svg_name_side = "FirstPerson-Logo-black-cropped_notext.svg"
+                svg_markup_side = _load_inline_svg(svg_name_side)
+                # Constrain the sidebar logo so it cannot render overly large
+                # and keep the account panel concise. Remove the old promotional
+                # sentence and use a compact inline SVG container.
+                st.markdown(
+                    f'<div style=\'border:1px solid rgba(0,0,0,0.06); padding:12px; border-radius:12px; background: rgba(250,250,250,0.02); text-align:center;\'>\n<div style="width:96px; margin:0 auto;">{svg_markup_side}</div>\n<p style="margin:8px 0 6px 0; font-weight:600;">Demo mode</p>\n</div>',
+                    unsafe_allow_html=True,
+                )
+            except Exception:
+                st.markdown("### Account")
+            # Preserve an extra leading space as requested for visual spacing
+            st.markdown("<div style='margin-top:16px;'></div>", unsafe_allow_html=True)
+            st.markdown("**Create an Account** or **Sign In** to keep your conversations and enable full features.")
+            col_a, col_b = st.columns([1, 1])
+            with col_a:
+                if st.button("Sign in", key="sidebar_toggle_sign_in"):
+                    # Toggle the sidebar expander for sign-in
+                    st.session_state["sidebar_show_login"] = not st.session_state.get("sidebar_show_login", False)
+                    # Ensure the other expander is closed
+                    if st.session_state["sidebar_show_login"]:
+                        st.session_state["sidebar_show_register"] = False
+                    # No forced rerun here; allow the current render to show the expander
+            with col_b:
+                if st.button("Create an Account", key="sidebar_toggle_register"):
+                    st.session_state["sidebar_show_register"] = not st.session_state.get("sidebar_show_register", False)
+                    if st.session_state["sidebar_show_register"]:
+                        st.session_state["sidebar_show_login"] = False
+                    # No forced rerun here; allow the current render to show the expander
+
+            # Quick demo entry (uses auth quick_login_bypass when available)
+            if auth and hasattr(auth, "quick_login_bypass"):
+                if st.button("Continue in demo", key="sidebar_continue_demo"):
+                    try:
+                        auth.quick_login_bypass()
+                    except Exception:
+                        # Best-effort: fall back to local demo session state
+                        st.session_state.authenticated = False
+                        st.session_state.user_id = st.session_state.get("user_id")
+                        st.session_state.username = st.session_state.get("username")
+                        st.rerun()
+
+            st.markdown("---")
+
+            # Debug snapshot for sidebar auth flags (helpful during development)
+            # Only show this when explicitly enabled via environment or session flag
+            try:
+                show_debug = os.environ.get("FP_DEBUG_UI") == "1" or st.session_state.get("show_sidebar_debug")
+                if show_debug:
+                    st.caption(
+                        f"debug: sidebar_show_login={st.session_state.get('sidebar_show_login')} | sidebar_show_register={st.session_state.get('sidebar_show_register')}"
+                    )
+            except Exception:
+                pass
+
+            # Render auth expanders inside the sidebar (keeps main area stable)
+            try:
+                if st.session_state.get("sidebar_show_login"):
+                    with st.expander("Sign in", expanded=True):
+                        if auth:
+                            auth.render_login_form(in_sidebar=True)
+                        else:
+                            st.error("Authentication subsystem unavailable")
+                if st.session_state.get("sidebar_show_register"):
+                    # Use an empty expander title and render a styled header
+                    # inside the expander so we can center and bold the
+                    # "Create an Account" label consistently across themes.
+                    with st.expander("", expanded=True):
+                        try:
+                            st.markdown(
+                                '<div style="text-align:center; font-weight:700; font-size:1.02rem; margin-bottom:8px;">Create an Account</div>',
+                                unsafe_allow_html=True,
+                            )
+                        except Exception:
+                            # Fallback to plain text if markup fails
+                            st.markdown("**Create an Account**")
+
+                        if auth:
+                            auth.render_register_form(in_sidebar=True)
+                        else:
+                            st.error("Authentication subsystem unavailable")
+            except Exception:
+                # Non-fatal: keep sidebar usable even if auth UI fails
+                pass
+        else:
+            st.markdown("### Settings")
+
+        # Persist history toggle
+        persist_default = st.session_state.get("persist_history", True)
+        st.session_state["persist_history"] = st.checkbox(
+            "💾 Save my chats", value=persist_default, help="Automatically save conversations for later retrieval"
+        )
+        # Best-effort: persist the user's preference back to server when available
+        try:
+            mgr = st.session_state.get("conversation_manager")
+            if mgr:
+                mgr.save_user_preferences(
+                    {
+                        "persist_history": bool(st.session_state.get("persist_history", False)),
+                        "persist_confirmed": bool(st.session_state.get("persist_confirmed", False)),
+                    }
+                )
+        except Exception:
+            pass
+
+        # Privacy & Consent settings - only show when user is authenticated
+        if st.session_state.get("authenticated"):
+            try:
+                from emotional_os.deploy.modules.consent_ui import (
+                    render_consent_settings_panel,
+                )
+
+                render_consent_settings_panel()
+            except ImportError:
+                pass
+            except Exception as e:
+                st.warning(f"Consent settings error: {e}")
+
+        # Load and display previous conversations - only for authenticated users
+        if (
+            st.session_state.get("authenticated")
+            and ConversationManager
+            and st.session_state.get("conversation_manager")
+        ):
+            st.markdown("---")
+            load_all_conversations_to_sidebar(st.session_state["conversation_manager"])
+
+            # New conversation button
+            if st.button("➕ New Conversation", use_container_width=True):
+                st.session_state["current_conversation_id"] = str(uuid.uuid4())
+                st.session_state["conversation_title"] = "New Conversation"
+                # Ensure any previously-selected conversation is cleared
+                try:
+                    st.session_state.pop("selected_conversation", None)
+                except Exception:
+                    pass
+
+                st.session_state["conversation_history_" + st.session_state["user_id"]] = []
+                # Optimistically add this new conversation to the session cache
+                try:
+                    cid = st.session_state["current_conversation_id"]
+                    cached = st.session_state.setdefault("session_cached_conversations", [])
+                    # Avoid duplicates
+                    if not any(c.get("conversation_id") == cid for c in cached):
+                        cached.insert(
+                            0,
+                            {
+                                "conversation_id": cid,
+                                "title": st.session_state.get("conversation_title", "New Conversation"),
+                                "updated_at": datetime.datetime.now().isoformat(),
+                                "message_count": 0,
+                                "processing_mode": st.session_state.get("processing_mode", "local"),
+                            },
+                        )
+                except Exception:
+                    pass
+                st.rerun()
+
+        # Human-in-the-Loop (HIL) controls removed per user request.
+        # All HIL-related session flags are cleared so the sidebar no longer
+        # exposes HIL toggles or escalation controls during normal use.
+        try:
+            st.session_state.pop("enable_hil_escalation", None)
+            st.session_state.pop("show_hil_controls", None)
+            st.session_state.pop("preproc_confidence_threshold", None)
+            st.session_state.pop("preproc_cluster_size", None)
+            st.session_state.pop("hil_escalation_log", None)
+            st.session_state.pop("last_preproc", None)
+        except Exception:
+            pass
+
+        # NOTE: Export / download control intentionally removed from here.
+        # The download/export button now lives inside the Privacy & Consent
+        # sidebar expander (`render_consent_settings_panel`) so it is only
+        # visible within that scoped area. Keeping it here caused duplicate
+        # controls to appear in the main chat UI.
+
+        # Use Streamlit native theming (via .streamlit/config.toml). Avoid full
+        # CSS file swaps at runtime — instead inject only focused overrides that
+        # Streamlit's theme system cannot reach (e.g., inline SVG fills).
+        try:
+            st.markdown(
+                """
+                        <style>
+                        /* Dark-mode overrides: applied when the user's system or Streamlit
+                             theme uses dark colors. We use prefers-color-scheme and also
+                             target some common Streamlit classnames to improve coverage. */
+                        @media (prefers-color-scheme: dark) {
+                            :root { --accent-color: #A78BFA; }
+                            body, .main, .block-container {
+                                background: linear-gradient(180deg, #18191A 0%, #1F2023 100%) !important;
+                                color: #E5E5E5 !important;
+                            }
+
+                            .stExpander, .stChatMessage, .stTextInput, .stSelectbox, .stTextArea, .stFileUploader {
+                                background-color: rgba(35, 39, 47, 0.85) !important;
+                                box-shadow: 0 4px 12px rgba(0, 0, 0, 0.3) !important;
+                                backdrop-filter: blur(6px) !important;
+                                border-radius: 8px !important;
+                                color: #EDEDED !important;
+                            }
+
+                            /* Dropdowns / selectbox panels */
+                            .stSelectbox>div>div, .stSelectbox>div>div>div, div[role="listbox"] {
+                                background: #000 !important;
+                                color: #fff !important;
+                                border-color: var(--accent-color) !important;
+                            }
+
+                            /* Buttons: primary/hover accent */
+                            .stButton>button {
+                                border-color: var(--accent-color) !important;
+                            }
+                            .stButton>button:hover {
+                                background-color: var(--accent-color) !important;
+                                color: #18191A !important;
+                            }
+
+                            /* Logout / prominent secondary actions: white background, black text */
+                            button[title*="Logout"], button[aria-label*="Logout"], button[title*="Log out"] {
+                                background-color: #fff !important;
+                                color: #000 !important;
+                                border: 1px solid rgba(0,0,0,0.08) !important;
+                            }
+
+                            /* Header: dark background with light text for contrast */
+                            header[data-testid="stHeader"], h1[id^="firstperson"], [data-testid="stHeadingWithActionElements"] {
+                                background: #0F1113 !important;
+                                color: #FFFFFF !important;
+                            }
+
+                            /* Typography */
+                            body { font-family: 'Inter', 'Segoe UI', sans-serif !important; font-weight: 400; letter-spacing: 0.2px; }
+                            .stMarkdown h1, .stMarkdown h2, .stMarkdown h3 { font-weight: 500; color: #E5E5E5 !important; }
+
+                            /* Logo glow and invert handling */
+                            .brand-logo svg { filter: drop-shadow(0 0 6px #A78BFA) !important; }
+                            .brand-logo svg path, .brand-logo svg circle { fill: #FFFFFF !important; }
+                        }
+
+                        /* Keep SVG logos theme-aware (fallback) */
+                        .brand-logo svg, .logo-container svg { fill: currentColor !important; }
+                        /* Minor expander/content spacing that streamlit theme can't override reliably */
+                        .stExpander, .stExpanderHeader { font-size: 0.92rem !important; }
+                        </style>
+                        """,
+                unsafe_allow_html=True,
+            )
+        except Exception:
+            pass
+    # Logo switching based on theme
+    # Use appropriate logo file based on theme
+    theme = st.session_state.get("theme_select_row", "Light")
+    svg_name = (
+        "FirstPerson-Logo-black-cropped_notext.svg"
+        if theme == "Light"
+        else "FirstPerson-Logo-invert-cropped_notext.svg"
+    )
+    # Render a responsive brand row (inline SVG + title) using injected CSS
+    svg_markup = _load_inline_svg(svg_name)
+    try:
+        st.markdown(
+            f"""
+        <div class="brand-container">
+                    <div style="display: flex; align-items: center; margin-bottom: 1rem; gap: 1rem;">
+                <div style="flex-shrink: 0;">
+                    <div class="brand-logo" style="width: 36px; height: 36px;">{svg_markup}</div>
+                </div>
+                <div style="flex: 1; white-space: nowrap;">
+                    <div class="brand-title" style="margin: 0; font-size: 1.8rem;">FirstPerson – Personal AI Companion</div>
+                    <div class="brand-subtitle" style="margin: 0;">Your private space for emotional processing and growth</div>
+                </div>
+            </div>
+        </div>
+        """,
+            unsafe_allow_html=True,
+        )
+    except Exception:
+        # Fallback to previous column layout if raw HTML rendering fails
+        col1, col2 = st.columns([0.5, 8], gap="small")
+        with col1:
+            try:
+                st.markdown(f'<div style="width:36px">{svg_markup}</div>', unsafe_allow_html=True)
+            except Exception:
+                # Render a simple emoji fallback (ensure proper quoting)
+                st.markdown(
+                    '<div style="font-size: 2.5rem; margin: 0; line-height: 1;">🧠</div>', unsafe_allow_html=True
+                )
+        with col2:
+            st.markdown(
+                '<h1 style="margin: 0; padding-top: 6px; color: #2E2E2E; font-weight: 300; letter-spacing: 2px; font-size: 1.8rem;">FirstPerson - Personal AI Companion</h1>',
+                unsafe_allow_html=True,
+            )
+        st.markdown(f"<div style='font-size: 0.8rem; color: #999;'>Theme: {theme}</div>", unsafe_allow_html=True)
+    col1, col2, col3 = st.columns([2, 1, 1])
+    with col1:
+        display_name = st.session_state.get("first_name") or st.session_state.get("username")
+        st.write(f"Welcome back, **{display_name}**! 👋")
+    with col2:
+        # Settings panel is rendered in the sidebar expander
+        try:
+            render_settings_sidebar()
+        except Exception:
+            # Fail silently if sidebar rendering isn't available
+            pass
+    with col3:
+        # Header kept intentionally minimal; logout moved into the
+        # compact controls row rendered by render_controls_row().
+        pass
+    conversation_key = f"conversation_history_{st.session_state.get('user_id', 'anon')}"
+    if conversation_key not in st.session_state:
+        st.session_state[conversation_key] = []
+
+    # Set processing_mode in session and local variable for use below
+    render_controls_row(conversation_key)
+    processing_mode = st.session_state.get("processing_mode", "local")
+    # Center the chat area so the messages align with the chat input
+    # (which is rendered in a centered column below). Using matching
+    # column widths keeps the chat messages and input visually aligned.
+    cols_center = st.columns([1, 6, 1])
+    chat_container = cols_center[1].container()
+    with chat_container:
+        # When there are no messages yet, show a subtle placeholder to
+        # indicate that sent messages will appear in this area.
+        if not st.session_state.get(conversation_key):
+            try:
+                st.markdown(
+                    "<div style='color:var(--jp-ui-font-color2, #6b7280); padding:12px; border-radius:8px; background: rgba(0,0,0,0.02);'>Your conversation will appear here after you send your first message.</div>",
+                    unsafe_allow_html=True,
+                )
+            except Exception:
+                try:
+                    st.info("Your conversation will appear here after you send your first message.")
+                except Exception:
+                    pass
+
+        for i, exchange in enumerate(st.session_state[conversation_key]):
+            with st.chat_message("user"):
+                st.write(exchange["user"])
+            with st.chat_message("assistant"):
+                st.write(exchange["assistant"])
+                if "processing_time" in exchange:
+                    try:
+                        show_mode = os.environ.get("FP_SHOW_PROCESSING_MODE") == "1" or st.session_state.get(
+                            "show_processing_mode", False
+                        )
+                    except Exception:
+                        show_mode = False
+                    caption_text = f"Processed in {exchange['processing_time']}"
+                    if show_mode:
+                        caption_text += f" • Mode: {exchange.get('mode', 'unknown')}"
+                    st.caption(caption_text)
+    # 1. Show a single message at the top if a document is uploaded and being processed
+    document_analysis = None
+    document_title = None
+    if "uploaded_text" in st.session_state:
+        # Simple document processing without heavy dependencies
+        doc_text = st.session_state["uploaded_text"]
+        first_line = doc_text.split("\n", 1)[0]
+        document_title = "Document" if not first_line else first_line[:60]
+
+        st.info(f"📄 Document uploaded: {document_title}")
+        st.info("🔧 Advanced document processing (spaCy, NLTK) not available - using basic text analysis")
+
+        # Basic analysis without dependencies
+        document_analysis = {
+            "glyphs": [],
+            "voltage_response": f"Document content recognized: {len(doc_text)} characters",
+            "ritual_prompt": "Document-based emotional processing",
+            "signals": [],
+            "gates": [],
+        }
+
+    # NOTE: The top-level document uploader was removed to avoid duplicate
+    # "Browse files" buttons. File uploads are handled inline next to the
+    # chat input (see the inline uploader near the chat input area). When
+    # a file is uploaded via the inline uploader it will be processed below
+    # so we avoid rendering two platform browse buttons in the UI.
+
+    # Support 'recall' and 'resend' actions from the sidebar
+    recalled = None
+    auto_process = False
+    if "recalled_message" in st.session_state:
+        recalled = st.session_state.pop("recalled_message")
+    if "auto_process" in st.session_state:
+        auto_process = bool(st.session_state.pop("auto_process"))
+
+    if recalled:
+        # If a recalled message exists (from sidebar), process it immediately
+        user_input = recalled
+    else:
+        # Render a minimal uploader to the left of the chat input so the
+        # platform "Browse files" button appears adjacent to the input.
+        try:
+            left_col, input_col, right_col = st.columns([1, 6, 1])
+            try:
+                st.markdown(
+                    """
+                    <style>
+                    [data-testid="stFileUploaderDropzone"] {
+                        border: none !important;
+                        background: none !important;
+                        padding: 0 !important;
+                    }
+                    [data-testid="stFileUploaderDropzoneInstructions"] {
+                        display: none !important;
+                    }
+                    </style>
+                    """,
+                    unsafe_allow_html=True,
+                )
+            except Exception:
+                pass
+
+            with left_col:
+                uploaded_file = st.file_uploader(
+                    "Browse Files",
+                    label_visibility="collapsed",
+                    type=["txt", "docx", "pdf", "md", "html", "htm", "csv", "xlsx", "xls", "json"],
+                    key="inline_uploader",
+                )
+
+            user_input = input_col.chat_input("Share what you're feeling...")
+        except Exception:
+            # Fallback to the simple chat input when columns fail
+            user_input = st.chat_input("Share what you're feeling...")
+            # If a file was uploaded via the inline uploader, process it here so
+            # the app uses a single uploader (inline) and avoids duplicate buttons.
+            try:
+                if "uploaded_file" in locals() and uploaded_file:
+                    file_text = None
+                    file_ext = uploaded_file.name.lower().split(".")[-1]
+                    try:
+                        if file_ext == "txt":
+                            file_text = uploaded_file.read().decode("utf-8", errors="ignore")
+                        elif file_ext == "docx":
+                            try:
+                                from docx import Document
+
+                                doc = Document(uploaded_file)
+                                file_text = "\n".join([para.text for para in doc.paragraphs])
+                            except Exception as e:
+                                st.error(f"Error reading Word document: {e}")
+                        elif file_ext == "pdf":
+                            try:
+                                import pdfplumber
+
+                                with pdfplumber.open(uploaded_file) as pdf:
+                                    file_text = "\n".join(page.extract_text() or "" for page in pdf.pages)
+                            except Exception as e:
+                                st.error(f"Error reading PDF document: {e}")
+                        elif file_ext == "md":
+                            try:
+                                import markdown
+
+                                raw_text = uploaded_file.read().decode("utf-8", errors="ignore")
+                                html = markdown.markdown(raw_text)
+                                from bs4 import BeautifulSoup
+
+                                soup = BeautifulSoup(html, "html.parser")
+                                file_text = soup.get_text()
+                            except Exception as e:
+                                st.error(f"Error reading Markdown document: {e}")
+                        elif file_ext in ["html", "htm"]:
+                            try:
+                                from bs4 import BeautifulSoup
+
+                                raw_html = uploaded_file.read().decode("utf-8", errors="ignore")
+                                soup = BeautifulSoup(raw_html, "html.parser")
+                                file_text = soup.get_text()
+                            except Exception as e:
+                                st.error(f"Error reading HTML document: {e}")
+                        elif file_ext == "csv":
+                            try:
+                                import pandas as pd
+
+                                df = pd.read_csv(uploaded_file)
+                                file_text = df.to_string(index=False)
+                            except Exception as e:
+                                st.error(f"Error reading CSV document: {e}")
+                        elif file_ext in ["xlsx", "xls"]:
+                            try:
+                                import pandas as pd
+
+                                df = pd.read_excel(uploaded_file)
+                                file_text = df.to_string(index=False)
+                            except Exception as e:
+                                st.error(f"Error reading Excel document: {e}")
+                        elif file_ext == "json":
+                            try:
+                                import json
+
+                                raw_json = uploaded_file.read().decode("utf-8", errors="ignore")
+                                data = json.loads(raw_json)
+                                file_text = json.dumps(data, indent=2)
+                            except Exception as e:
+                                st.error(f"Error reading JSON document: {e}")
+
+                        if file_text:
+                            st.session_state["uploaded_text"] = file_text
+                            st.success(f"✅ {file_ext.upper()} document uploaded successfully!")
+                        else:
+                            st.warning(f"Could not extract text from {file_ext.upper()} file")
+                    except Exception as e:
+                        st.error(f"Error reading document: {e}")
+            except Exception:
+                # Best-effort: do not let file processing crash the chat flow
+                pass
+
+            debug_signals = []
+
+    # If the user selected a conversation from the sidebar, load it now
+    try:
+        selected = st.session_state.get("selected_conversation")
+        mgr = st.session_state.get("conversation_manager")
+        # If manager missing, try to initialize it (best-effort)
+        if not mgr and "user_id" in st.session_state:
+            try:
+                from emotional_os.deploy.modules.conversation_manager import (
+                    initialize_conversation_manager,
+                )
+
+                mgr = initialize_conversation_manager()
+                if mgr:
+                    st.session_state["conversation_manager"] = mgr
+            except Exception:
+                mgr = None
+
+        # Only attempt load when a selection exists and it's not already the active conversation
+        if selected and mgr and selected != st.session_state.get("current_conversation_id"):
+            try:
+                conv = mgr.load_conversation(selected)
+                if conv:
+                    msgs = conv.get("messages") if isinstance(conv.get("messages"), list) else conv.get("messages", [])
+                    st.session_state[conversation_key] = msgs or []
+                    st.session_state["current_conversation_id"] = conv.get("conversation_id", selected)
+                    st.session_state["conversation_title"] = conv.get(
+                        "title", st.session_state.get("conversation_title", "Conversation")
+                    )
+                else:
+                    try:
+                        st.sidebar.warning("Could not load the selected conversation (not found).")
+                    except Exception:
+                        pass
+            except Exception as e:
+                logger.warning(f"Failed to load selected conversation {selected}: {e}")
+                try:
+                    st.sidebar.error(f"Error loading conversation: {e}")
+                except Exception:
+                    pass
+            # Clear the transient selection and rerun so the main UI reflects the loaded messages
+            try:
+                st.session_state.pop("selected_conversation", None)
+            except Exception:
+                pass
+            try:
+                st.rerun()
+            except Exception:
+                pass
+    except Exception:
+        # Best-effort: do not block UI if loading fails
+        pass
+    # Initialize Fallback Protocols for tone-aware response handling
+    if "fallback_protocol" not in st.session_state and FallbackProtocol:
+        try:
+            st.session_state["fallback_protocol"] = FallbackProtocol()
+        except Exception:
+            st.session_state["fallback_protocol"] = None
+
+    # Chat processing logic continues here; expects `chat_container` and
+    # `user_input` to be available from the UI block rendered above.
+    debug_gates = []
+    debug_glyphs = []
+    debug_sql = ""
+    debug_glyph_rows = []
+    if user_input:
+        # Always set debug info defaults
+        debug_signals = []
+        debug_gates = []
+        debug_glyphs = []
+        debug_sql = ""
+        debug_glyph_rows = []
+        with chat_container:
+            with st.chat_message("user"):
+                st.write(user_input)
+            with st.chat_message("assistant"):
+                with st.spinner("Processing your emotional input..."):
+                    start_time = time.time()
+                    response = ""
+                    response_style = st.session_state.get("response_style", "Balanced")
+
+                    # Build a lightweight conversation_context to help the parser detect feedback/reciprocal messages
+                    conversation_context = {"last_assistant_message": None, "messages": []}
+                    if conversation_key in st.session_state and st.session_state[conversation_key]:
+                        # copy session history into conversation_context.messages (role/content pairs)
+                        conversation_context["messages"] = [
+                            {
+                                "role": m.get("role", "user" if i % 2 == 0 else "assistant"),
+                                "content": m.get("user") if "user" in m else m.get("assistant"),
+                            }
+                            for i, m in enumerate(st.session_state[conversation_key])
+                        ]
+                        # last assistant message helpful for correction detection
+                        try:
+                            last_assistant_entry = next(
+                                (
+                                    m
+                                    for m in reversed(st.session_state[conversation_key])
+                                    if "assistant" in m and m.get("assistant")
+                                ),
+                                None,
+                            )
+                            if last_assistant_entry:
+                                conversation_context["last_assistant_message"] = last_assistant_entry.get("assistant")
+                        except Exception:
+                            conversation_context["last_assistant_message"] = None
+
+                    # --- Local preprocessing / privacy steward ---
+                    preproc_res = None
+                    try:
+                        from local_inference.preprocessor import Preprocessor
+
+                        if "local_preprocessor" not in st.session_state:
+                            # default to test_mode=True to avoid heavy model loads in dev
+                            st.session_state["local_preprocessor"] = Preprocessor(test_mode=True)
+                        p = st.session_state.get("local_preprocessor")
+                        if p:
+                            preproc_res = p.preprocess(user_input, conversation_context)
+                            # Use sanitized text for downstream processing
+                            sanitized_text = preproc_res.get("sanitized_text", user_input)
+                            st.session_state["last_preproc"] = {
+                                "intent": preproc_res.get("intent"),
+                                "confidence": preproc_res.get("confidence"),
+                                "emotional_tags": preproc_res.get("emotional_tags"),
+                                "edit_log": preproc_res.get("edit_log"),
+                                "editorial_interventions": preproc_res.get("editorial_interventions", []),
+                                "escalation_action": preproc_res.get("escalation_action"),
+                                "escalation_reason": preproc_res.get("escalation_reason"),
+                                "taxonomy_source": preproc_res.get("taxonomy_source"),
+                            }
+                        else:
+                            sanitized_text = user_input
+                    except Exception:
+                        sanitized_text = user_input
+
+                    # Use the sanitized text if available (from local preprocessor)
+                    effective_input = sanitized_text if "sanitized_text" in locals() and sanitized_text else user_input
+
+                    # Default: run the all-local pipeline first and call the
+                    # response engine afterwards with the local analysis so we
+                    # avoid redundant parsing and ensure learning/glyph/gate
+                    # processing and anonymization run for every exchange.
+                    handled_by_response_engine = False
+
+                    if not handled_by_response_engine and processing_mode == "local":
+                        from emotional_os.glyphs.signal_parser import parse_input
+
+                        local_analysis = parse_input(
+                            effective_input,
+                            "emotional_os/parser/signal_lexicon.json",
+                            db_path="emotional_os/glyphs/glyphs.db",
+                            conversation_context=conversation_context,
+                        )
+                        glyphs = local_analysis.get("glyphs", [])
+                        voltage_response = local_analysis.get("voltage_response", "")
+                        ritual_prompt = local_analysis.get("ritual_prompt", "")
+                        debug_signals = local_analysis.get("signals", [])
+                        debug_gates = local_analysis.get("gates", [])
+                        debug_glyphs = glyphs
+                        debug_sql = local_analysis.get("debug_sql", "")
+                        debug_glyph_rows = local_analysis.get("debug_glyph_rows", [])
+                        # Call the local response engine with the local analysis so
+                        # the engine can produce a short, inquisitive, friend-like
+                        # response while avoiding redundant parsing. If the engine
+                        # fails, fall back to the older local/hybrid flow below.
+                        try:
+                            from main_response_engine import (
+                                process_user_input as _engine_process,
+                            )
+
+                            start_time = time.time()
+                            ctx = {"local_analysis": local_analysis}
+                            last_pre = st.session_state.get("last_preproc", {})
+                            if isinstance(last_pre, dict):
+                                if last_pre.get("intent"):
+                                    ctx["emotion"] = last_pre.get("intent")
+                                if last_pre.get("confidence"):
+                                    ctx["intensity"] = "high" if last_pre.get("confidence", 0) > 0.7 else "gentle"
+                            response = _engine_process(effective_input, ctx)
+                            processing_time = time.time() - start_time
+                            debug_signals = local_analysis.get("signals", [])
+                            debug_glyphs = local_analysis.get("glyphs", [])
+                            debug_sql = local_analysis.get("debug_sql", "")
+                            debug_glyph_rows = local_analysis.get("debug_glyph_rows", [])
+                            glyphs = local_analysis.get("glyphs", [])
+                            handled_by_response_engine = True
+                        except Exception:
+                            handled_by_response_engine = False
+                        best_glyph = local_analysis.get("best_glyph")
+                        glyph_display = best_glyph["glyph_name"] if best_glyph else "None"
+                        response = f"{voltage_response}\n\nResonant Glyph: {glyph_display}"
+                    # Note: the previous code supported an "ai_preferred" mode.
+                    # That option has been removed in favor of a simpler
+                    # two-option model: 'hybrid' (default) and 'local'. Any
+                    # unknown mode falls back to hybrid behavior below.
+                    elif not handled_by_response_engine and processing_mode == "hybrid":
+                        # For the all-local model, run the same local parsing
+                        # then call the local response engine rather than invoking
+                        # any remote AI endpoint. If the engine fails, fall
+                        # back to a simple local summary.
+                        from emotional_os.glyphs.signal_parser import parse_input
+
+                        local_analysis = parse_input(
+                            effective_input,
+                            "emotional_os/parser/signal_lexicon.json",
+                            db_path="emotional_os/glyphs/glyphs.db",
+                            conversation_context=conversation_context,
+                        )
+                        glyphs = local_analysis.get("glyphs", [])
+                        voltage_response = local_analysis.get("voltage_response", "")
+                        ritual_prompt = local_analysis.get("ritual_prompt", "")
+                        debug_signals = local_analysis.get("signals", [])
+                        debug_gates = local_analysis.get("gates", [])
+                        debug_glyphs = glyphs
+                        debug_sql = local_analysis.get("debug_sql", "")
+                        debug_glyph_rows = local_analysis.get("debug_glyph_rows", [])
+                        try:
+                            from main_response_engine import (
+                                process_user_input as _engine_process,
+                            )
+
+                            start_time = time.time()
+                            ctx = {"local_analysis": local_analysis}
+                            last_pre = st.session_state.get("last_preproc", {})
+                            if isinstance(last_pre, dict):
+                                if last_pre.get("intent"):
+                                    ctx["emotion"] = last_pre.get("intent")
+                                if last_pre.get("confidence"):
+                                    ctx["intensity"] = "high" if last_pre.get("confidence", 0) > 0.7 else "gentle"
+                            response = _engine_process(effective_input, ctx)
+                            processing_time = time.time() - start_time
+                            handled_by_response_engine = True
+                        except Exception as e:
+                            response = f"Local Analysis: {voltage_response}\nActivated Glyphs: {', '.join([g['glyph_name'] for g in glyphs]) if glyphs else 'None'}\n{ritual_prompt}\nAI error: {e}"
+                    else:
+                        response = "Unknown processing mode."
+                    # Before emitting the assistant response, attempt limbic processing if engine is present
+                    try:
+                        if "limbic_engine" in st.session_state:
+                            try:
+                                from emotional_os.glyphs.limbic_decorator import (
+                                    decorate_reply,
+                                )
+
+                                engine = st.session_state["limbic_engine"]
+                                # Basic safety gating
+                                try:
+                                    from emotional_os.safety.sanctuary import (
+                                        is_sensitive_input,
+                                    )
+
+                                    safety_flag = is_sensitive_input(user_input)
+                                except Exception:
+                                    safety_flag = False
+                                if not safety_flag:
+                                    limbic_result = engine.process_emotion_with_limbic_mapping(user_input)
+                                    try:
+                                        decorated = decorate_reply(response, limbic_result)
+                                        # Only replace response if decoration returns a non-empty string
+                                        if isinstance(decorated, str) and decorated.strip():
+                                            response = decorated
+                                    except Exception:
+                                        pass
+                            except Exception:
+                                # If any limbic import/processing fails, continue with baseline response
+                                pass
+                    except Exception:
+                        pass
+
+                    processing_time = time.time() - start_time
+
+                    # Run through Fallback Protocols for tone-aware response handling
+                    fallback_result = None
+                    if st.session_state.get("fallback_protocol"):
+                        try:
+                            detected_triggers = []
+                            if "glyphs" in locals() and glyphs:
+                                detected_triggers = [g.get("glyph_name", "") for g in glyphs if isinstance(g, dict)]
+
+                            fallback_result = st.session_state["fallback_protocol"].process_exchange(
+                                user_text=user_input, detected_triggers=detected_triggers if detected_triggers else None
+                            )
+
+                            # If ambiguous tone detected, use companion's clarification request
+                            if fallback_result.get("decisions", {}).get("should_ask_clarification"):
+                                response = fallback_result["companion_behavior"]["message"]
+
+                            # Store protocol result in session for debugging
+                            st.session_state[f"protocol_result_{len(st.session_state[conversation_key])}"] = (
+                                fallback_result
+                            )
+                        except Exception as e:
+                            logger.debug(f"Fallback protocol error (non-fatal): {e}")
+                            fallback_result = None
+
+                    # Prevent verbatim repetition of assistant replies across consecutive turns.
+                    # If the new response exactly matches the previous assistant message, append
+                    # a gentle, specific follow-up to nudge the conversation forward.
+                    try:
+                        last_assistant = None
+                        if st.session_state.get(conversation_key) and len(st.session_state[conversation_key]) > 0:
+                            last_assistant = st.session_state[conversation_key][-1].get("assistant")
+                        if last_assistant and last_assistant.strip() == response.strip():
+                            followups = [
+                                "Can you tell me one specific detail about that?",
+                                "Would it help if we tried one small concrete step together?",
+                                "If you pick one thing to focus on right now, what would it be?",
+                                "That's important — would you like a short breathing practice or a practical plan?",
+                            ]
+                            idx = len(response) % len(followups)
+                            response = response + " " + followups[idx]
+                    except Exception:
+                        # Non-fatal: if anything goes wrong while checking repetition, continue
+                        pass
+
+                    st.write(response)
+                    st.caption(f"Processed in {processing_time:.2f}s • Mode: {processing_mode}")
+
+                    # Show anonymization consent widget once per session (or until user interacts)
+                    # Gate the full consent UI behind an explicit opt-in flag so it doesn't
+                    # interrupt normal conversation flows. To enable for debugging or
+                    # controlled demos set the environment variable `FP_SHOW_EGS_OVERLAY=1`
+                    # or set `st.session_state['show_egs_overlay']=True` in the session.
+                    try:
+                        show_overlay = False
+                        try:
+                            show_overlay = os.environ.get("FP_SHOW_EGS_OVERLAY") == "1" or st.session_state.get(
+                                "show_egs_overlay", False
+                            )
+                        except Exception:
+                            show_overlay = False
+
+                        if show_overlay:
+                            from emotional_os.deploy.modules.consent_ui import (
+                                render_anonymization_consent_widget,
+                            )
+
+                            exchange_id = f"exchange_{len(st.session_state.get(conversation_key, []))}"
+                            consent_key = f"consent_{exchange_id}"
+
+                            # Only show the consent widget if it hasn't been seen/interacted with this session
+                            if not st.session_state.get("consent_seen", False):
+                                consent_result = render_anonymization_consent_widget(exchange_id)
+
+                                # If the render function returned a completed consent dict, store it
+                                if consent_result:
+                                    st.session_state[consent_key] = consent_result
+                                    st.session_state["consent_seen"] = True
+                                    # Log consent choices to debug_chat.log for traceability
+                                    try:
+                                        import datetime as _dt
+                                        import json as _json
+
+                                        log_entry = {
+                                            "ts": _dt.datetime.utcnow().isoformat() + "Z",
+                                            "user_id": st.session_state.get("user_id"),
+                                            "exchange_id": exchange_id,
+                                            "consent": consent_result,
+                                        }
+                                        with open(
+                                            "/workspaces/saoriverse-console/debug_chat.log", "a", encoding="utf-8"
+                                        ) as _fh:
+                                            _fh.write(_json.dumps(log_entry, ensure_ascii=False) + "\n")
+                                    except Exception:
+                                        # Non-fatal; do not block the UI
+                                        pass
+
+                                # If the user clicked 'Later', the consent widget stores a session key but returns None
+                                elif consent_key in st.session_state:
+                                    # mark seen so we don't prompt again this session
+                                    st.session_state["consent_seen"] = True
+                                    # also log the stored consent/skipped state
+                                    try:
+                                        import datetime as _dt
+                                        import json as _json
+
+                                        stored = st.session_state.get(consent_key)
+                                        log_entry = {
+                                            "ts": _dt.datetime.utcnow().isoformat() + "Z",
+                                            "user_id": st.session_state.get("user_id"),
+                                            "exchange_id": exchange_id,
+                                            "consent": stored,
+                                        }
+                                        with open(
+                                            "/workspaces/saoriverse-console/debug_chat.log", "a", encoding="utf-8"
+                                        ) as _fh:
+                                            _fh.write(_json.dumps(log_entry, ensure_ascii=False) + "\n")
+                                    except Exception:
+                                        pass
+                        # else: already seen in this session; do nothing
+                    except ImportError:
+                        st.warning("Consent UI unavailable")
+                    except Exception as e:
+                        st.warning(f"Consent settings error: {e}")
+        # Debug output removed — internal diagnostic panels were removed from
+        # the main UI surface. If you need to inspect internal processing
+        # structures (signals, glyphs, SQL), consider adding a developer-only
+        # diagnostic page or using logging instead.
+
+        entry = {
+            "user": user_input,
+            "assistant": response,
+            "processing_time": f"{processing_time:.2f}s",
+            "mode": processing_mode,
+            "timestamp": datetime.datetime.now().isoformat(),
+        }
+        st.session_state[conversation_key].append(entry)
+
+        # If this is the first exchange in the conversation, run the auto-naming
+        # logic immediately so the UI reflects a helpful title even when
+        # persistence is disabled or pending.
+        try:
+            if len(st.session_state.get(conversation_key, [])) == 1:
+                if generate_auto_name:
+                    title = generate_auto_name(user_input)
+                    st.session_state["conversation_title"] = title
+                else:
+                    st.session_state["conversation_title"] = st.session_state.get(
+                        "conversation_title", "New Conversation"
+                    )
+        except Exception:
+            pass
+
+        # Optimistically update session-cached conversation metadata so the
+        # sidebar reflects new messages immediately even if server-side save
+        # fails or is pending.
+        try:
+            cid = st.session_state.get("current_conversation_id", "default")
+            cached = st.session_state.setdefault("session_cached_conversations", [])
+            updated = False
+            if isinstance(cached, list):
+                for c in cached:
+                    if c and c.get("conversation_id") == cid:
+                        c["title"] = st.session_state.get("conversation_title", c.get("title", "New Conversation"))
+                        c["updated_at"] = datetime.datetime.now().isoformat()
+                        c["message_count"] = len(st.session_state.get(conversation_key, []))
+                        updated = True
+                        break
+                if not updated:
+                    cached.insert(
+                        0,
+                        {
+                            "conversation_id": cid,
+                            "title": st.session_state.get("conversation_title", "New Conversation"),
+                            "updated_at": datetime.datetime.now().isoformat(),
+                            "message_count": len(st.session_state.get(conversation_key, [])),
+                            "processing_mode": processing_mode,
+                        },
+                    )
+        except Exception:
+            pass
+
+        # Learn from hybrid mode conversations to improve local mode
+        # AND generate new glyphs dynamically during dialogue
+        if processing_mode in ("local", "hybrid"):
+            try:
+                from emotional_os.learning.adaptive_signal_extractor import (
+                    AdaptiveSignalExtractor,
+                )
+                from emotional_os.learning.hybrid_learner_v2 import get_hybrid_learner
+
+                # Try to import create_integrated_processor from scripts/utilities or directly
+                try:
+                    import os
+                    import sys
+
+                    sys.path.insert(0, os.path.join(os.path.dirname(__file__), "../../../scripts/utilities"))
+                    from hybrid_processor_with_evolution import (
+                        create_integrated_processor,
+                    )
+                except ImportError:
+                    # Fallback if not available
+                    create_integrated_processor = None
+
+                learner = get_hybrid_learner()
+                user_id = st.session_state.get("user_id", "anonymous")
+
+                # Ensure we have a persistent user ID
+                if "persistent_user_id" not in st.session_state:
+                    st.session_state["persistent_user_id"] = user_id
+
+                # Initialize dynamic evolution system if not already in session
+                if "hybrid_processor" not in st.session_state and create_integrated_processor:
+                    # Use adaptive extractor with persistence
+                    adaptive_extractor = AdaptiveSignalExtractor(
+                        adaptive=True,
+                        use_discovered=True,
+                        persistence_path=f"learning/user_signals/{st.session_state['persistent_user_id']}_signals.json",
+                    )
+
+                    # Create processor with persistent user ID
+                    st.session_state["hybrid_processor"] = create_integrated_processor(
+                        hybrid_learner=learner,
+                        adaptive_extractor=adaptive_extractor,
+                        user_id=st.session_state["persistent_user_id"],
+                    )
+
+                    # Initialize learning tracking
+                    if "learning_stats" not in st.session_state:
+                        st.session_state["learning_stats"] = {
+                            "exchanges_processed": 0,
+                            "signals_learned": 0,
+                            "glyphs_generated": 0,
+                        }
+
+                # Process through integrated pipeline with dynamic glyph generation
+                if "hybrid_processor" in st.session_state:
+                    processor = st.session_state["hybrid_processor"]
+
+                    # Ensure we're using the persistent user ID
+                    evolution_result = processor.process_user_message(
+                        user_message=user_input,
+                        ai_response=response,
+                        user_id=st.session_state["persistent_user_id"],
+                        conversation_id=st.session_state.get("conversation_id", "default"),
+                        glyphs=debug_glyphs,
+                    )
+
+                    # Update learning statistics
+                    st.session_state["learning_stats"]["exchanges_processed"] += 1
+                    if evolution_result["learning_result"].get("learned_to_user", False):
+                        st.session_state["learning_stats"]["signals_learned"] += len(
+                            evolution_result.get("emotional_signals", [])
+                        )
+
+                    # Check if new glyphs were generated
+                    new_glyphs = evolution_result["pipeline_stages"]["glyph_generation"].get("new_glyphs_generated", [])
+                    if new_glyphs and len(new_glyphs) > 0:
+                        # Store newly generated glyphs in session
+                        if "new_glyphs_this_session" not in st.session_state:
+                            st.session_state["new_glyphs_this_session"] = []
+                        st.session_state["new_glyphs_this_session"].extend(new_glyphs)
+
+                        # Update learning statistics
+                        st.session_state["learning_stats"]["glyphs_generated"] += len(new_glyphs)
+
+                        # Display learning progress
+                        st.sidebar.markdown("### 📊 Learning Progress")
+                        st.sidebar.text(
+                            f"Exchanges Processed: {st.session_state['learning_stats']['exchanges_processed']}"
+                        )
+                        st.sidebar.text(f"Signals Learned: {st.session_state['learning_stats']['signals_learned']}")
+                        st.sidebar.text(f"Glyphs Generated: {st.session_state['learning_stats']['glyphs_generated']}")
+
+                        # Display notification about new glyphs
+                        st.success(f"✨ {len(new_glyphs)} new glyph(s) discovered from this exchange!")
+                        for glyph in new_glyphs:
+                            glyph_dict = glyph.to_dict() if hasattr(glyph, "to_dict") else glyph
+                            st.info(
+                                f"  {glyph_dict.get('symbol', '?')} **{glyph_dict.get('name', '?')}** "
+                                f"({' + '.join(glyph_dict.get('core_emotions', []))})"
+                            )
+
+                    # Log learning results
+                    learning_result = evolution_result["pipeline_stages"]["hybrid_learning"].get("learning_result", {})
+                    if learning_result.get("learned_to_shared"):
+                        logger.info(f"User {user_id} contributed to shared lexicon")
+                    elif learning_result.get("learned_to_user"):
+                        logger.info(f"User {user_id} learning to personal lexicon")
+
+            except ImportError as e:
+                # Fallback if dynamic evolution not available
+                logger.warning(f"Dynamic glyph evolution not available: {e}")
+                try:
+                    from emotional_os.learning.hybrid_learner_v2 import (
+                        get_hybrid_learner,
+                    )
+
+                    learner = get_hybrid_learner()
+                    user_id = st.session_state.get("user_id", "anonymous")
+                    result = learner.learn_from_exchange(
+                        user_id=user_id,
+                        user_input=user_input,
+                        ai_response=response,
+                        emotional_signals=debug_signals,
+                        glyphs=debug_glyphs,
+                    )
+                    if result.get("learned_to_shared"):
+                        logger.info(f"User {user_id} contributed to shared lexicon")
+                    elif result.get("learned_to_user"):
+                        logger.info(f"User {user_id} learning to personal lexicon")
+                except Exception as fallback_e:
+                    logger.error(f"Fallback learning also failed: {fallback_e}")
+            except Exception as e:
+                # Non-fatal: learning should not break the app
+                logger.warning(f"Hybrid learning failed: {e}")
+
+        # Persist to Supabase if the user opted in using the new conversation manager
+        try:
+            if st.session_state.get("persist_history", False) and st.session_state.get("conversation_manager"):
+                manager = st.session_state["conversation_manager"]
+                conversation_id = st.session_state.get("current_conversation_id", "default")
+
+                # Auto-name conversation based on first message
+                # Just added first exchange
+                if len(st.session_state[conversation_key]) == 1:
+                    if generate_auto_name:
+                        title = generate_auto_name(user_input)
+                        st.session_state["conversation_title"] = title
+                    else:
+                        title = "New Conversation"
+                else:
+                    title = st.session_state.get("conversation_title", "New Conversation")
+
+                # Save to database with conversation manager
+                messages = st.session_state[conversation_key]
+                success, message = manager.save_conversation(
+                    conversation_id=conversation_id, title=title, messages=messages, processing_mode=processing_mode
+                )
+                if success:
+                    # On success, ensure the sidebar shows this conversation immediately
+                    try:
+                        cached = st.session_state.setdefault("session_cached_conversations", [])
+                        if not any(c.get("conversation_id") == conversation_id for c in cached):
+                            cached.insert(
+                                0,
+                                {
+                                    "conversation_id": conversation_id,
+                                    "title": title,
+                                    "updated_at": datetime.datetime.now().isoformat(),
+                                    "message_count": len(messages),
+                                    "processing_mode": processing_mode,
+                                },
+                            )
+                    except Exception:
+                        pass
+                else:
+                    logger.warning(f"Failed to save conversation: {message}")
+        except Exception as e:
+            # Best-effort: do not break the UI if persistence fails
+            logger.warning(f"Conversation persistence error: {e}")
+            pass
+
+        # Fallback: Also persist individual messages to old conversation_history table if configured
+        try:
+            if st.session_state.get("persist_history", False):
+                sup_cfg = st.secrets.get("supabase", {}) if hasattr(st, "secrets") else {}
+                supabase_url = sup_cfg.get("url") or sup_cfg.get("saori_url") or sup_cfg.get("saori_function_url")
+                supabase_key = sup_cfg.get("key") or sup_cfg.get("anon_key") or sup_cfg.get("apikey")
+                # If function URL was provided instead of base url, try to extract base
+                if supabase_url and supabase_url.endswith("/"):
+                    supabase_url = supabase_url.rstrip("/")
+                # If the provided value looks like an edge function URL, extract base supabase domain
+                if supabase_url and "/functions/" in supabase_url:
+                    # nothing special, use as-is (best-effort)
+                    base_url = supabase_url.split("/functions/")[0]
+                elif supabase_url and supabase_url.startswith("https://") and ".supabase." in supabase_url:
+                    base_url = supabase_url.split("/")[2]
+                    base_url = f"https://{base_url}"
+                else:
+                    base_url = supabase_url
+
+                if base_url and supabase_key and requests:
+                    rest_url = f"{base_url}/rest/v1/conversation_history"
+                    headers = {
+                        "Content-Type": "application/json",
+                        "apikey": supabase_key,
+                        "Authorization": f"Bearer {supabase_key}",
+                        "Prefer": "return=representation",
+                    }
+                    payload = [
+                        {
+                            "user_id": st.session_state.get("user_id"),
+                            "username": st.session_state.get("username"),
+                            "user_message": user_input,
+                            "assistant_reply": response,
+                            "processing_time": f"{processing_time:.2f}s",
+                            "mode": processing_mode,
+                            "timestamp": entry["timestamp"],
+                        }
+                    ]
+                    try:
+                        resp = requests.post(rest_url, headers=headers, json=payload, timeout=6)
+                        if resp.status_code not in (200, 201):
+                            # Non-fatal: warn in UI (use generic storage wording)
+                            st.warning("Could not save history to secure storage right now.")
+                    except Exception:
+                        st.warning("Temporary issue saving to secure storage. Your local history is still intact.")
+        except Exception:
+            # Best-effort: do not break the UI if persistence fails
+            pass
+
+        st.rerun()
+    if "show_personal_log" not in st.session_state:
+        st.session_state.show_personal_log = False
+    if st.session_state.show_personal_log:
+        import datetime as dt
+
+        st.markdown("### 📘 Journal & Self-Care Center")
+        journal_type = st.selectbox(
+            "Choose Journal Type",
+            [
+                "Personal Log",
+                "Daily Emotional Check-In",
+                "Self-Care Tracker",
+                "Micro-Boundary Ritual",
+                "Reflective Journal",
+            ],
+            key="journal_type_select",
+        )
+        if journal_type == "Personal Log":
+            st.markdown(
+                "Use this space to record a structured emotional entry. You'll log the date, event, mood, reflections, and insights."
+            )
+            date = st.date_input("Date", value=dt.date.today())
+            log_time = st.time_input("Time", value=dt.datetime.now().time())
+            event = st.text_area("Event", placeholder="What happened?")
+            mood = st.text_input("Mood", placeholder="How did it feel?")
+            reflections = st.text_area("Reflections", placeholder="What’s emerging emotionally?")
+            insights = st.text_area("Insights", placeholder="What truth or clarity surfaced?")
+            if st.button("Conclude Log"):
+                st.success("Your personal log has been saved.")
+                try:
+                    if callable(generate_doc):
+                        buf = generate_doc(date, log_time, event, mood, reflections, insights)
+                        # If a BytesIO-like object was returned, get raw bytes
+                        try:
+                            data_bytes = buf.getvalue()
+                        except Exception:
+                            # If it's already bytes or str, pass through
+                            data_bytes = buf
+                        st.download_button(
+                            label="Download as Word Doc",
+                            data=data_bytes,
+                            file_name="personal_log.docx",
+                        )
+                    else:
+                        # Fallback: provide a plain-text download if docx export not available
+                        fallback_text = (
+                            f"Date: {date}\nTime: {log_time}\nEvent: {event}\nMood: {mood}\n\n"
+                            f"Reflections:\n{reflections}\n\nInsights:\n{insights}"
+                        )
+                        st.download_button(
+                            label="Download as TXT",
+                            data=fallback_text.encode("utf-8"),
+                            file_name="personal_log.txt",
+                        )
+                except Exception as e:
+                    st.error(f"Error generating Word document: {e}")
+        elif journal_type == "Daily Emotional Check-In":
+            st.markdown("Log your mood, stress level, and a short reflection for today.")
+            checkin_date = st.date_input(
+                "Date", value=dt.date.today(), key="checkin_date"
+            )  # noqa: F841  # used for Streamlit UI side-effect
+            mood = st.selectbox(
+                "Mood", ["Calm", "Stressed", "Sad", "Angry", "Joyful", "Fatigued", "Other"], key="checkin_mood"
+            )
+            stress = st.slider(
+                "Stress Level", 0, 10, 5, key="checkin_stress"
+            )  # noqa: F841  # used for Streamlit UI side-effect
+            reflection = st.text_area(
+                "Reflection", placeholder="What's on your mind today?", key="checkin_reflection"
+            )  # noqa: F841  # used for Streamlit UI side-effect
+            if st.button("Save Check-In"):
+                st.success("Your daily check-in has been saved.")
+        elif journal_type == "Self-Care Tracker":
+            st.markdown("Track your self-care activities and routines.")
+            activities = st.multiselect(  # noqa: F841  # used for Streamlit UI side-effect
+                "Self-Care Activities",
+                ["Exercise", "Creative Work", "Peer Support", "Rest", "Healthy Meal", "Time Outdoors", "Other"],
+                key="selfcare_activities",
+            )
+            notes = st.text_area(
+                "Notes", placeholder="Any details or thoughts about your self-care today?", key="selfcare_notes"
+            )  # noqa: F841  # used for Streamlit UI side-effect
+            if st.button("Save Self-Care Entry"):
+                st.success("Your self-care entry has been saved.")
+        elif journal_type == "Micro-Boundary Ritual":
+            st.markdown("Mark a transition between work and personal time.")
+            ritual_type = st.selectbox(
+                "Ritual Type",
+                ["Change Location", "Wash Hands", "Listen to Music", "Short Walk", "Other"],
+                key="ritual_type",
+            )  # noqa: F841  # used for Streamlit UI side-effect
+            ritual_notes = st.text_area(
+                "Ritual Notes", placeholder="How did this ritual help you shift gears?", key="ritual_notes"
+            )  # noqa: F841  # used for Streamlit UI side-effect
+            if st.button("Log Ritual"):
+                st.success("Your boundary ritual has been logged.")
+        elif journal_type == "Reflective Journal":
+            st.markdown(
+                "Write about your own reactions, growth, and challenges. No client details—just your personal journey."
+            )
+            journal_date = st.date_input(
+                "Date", value=dt.date.today(), key="reflective_date"
+            )  # noqa: F841  # used for Streamlit UI side-effect
+            entry = st.text_area(
+                "Reflection Entry",
+                placeholder="What's emerging for you emotionally or personally?",
+                key="reflective_entry",
+            )  # noqa: F841  # used for Streamlit UI side-effect
+            if st.button("Save Reflection"):
+                st.success("Your reflection has been saved.")
+        if st.button("Close Journal Center"):
+            st.session_state.show_personal_log = False
+            st.rerun()
+        else:
+            st.info("You can continue adding to this log.")
+
+
+def delete_user_history_from_supabase(user_id: str):
+    """Best-effort delete of conversation history rows for a given user_id in Supabase.
+
+    Returns a tuple: (success: bool, message: str)
+    """
+    try:
+        if not requests:
+            return False, "Requests library not available"
+
+        if not user_id:
+            return False, "No user_id provided"
+
+        sup_cfg = st.secrets.get("supabase", {}) if hasattr(st, "secrets") else {}
+        supabase_url = sup_cfg.get("url") or sup_cfg.get("saori_url") or sup_cfg.get("saori_function_url")
+        supabase_key = sup_cfg.get("key") or sup_cfg.get("anon_key") or sup_cfg.get("apikey")
+        if not supabase_url or not supabase_key:
+            return False, "Supabase credentials not configured"
+
+        # Normalize base URL
+        if supabase_url.endswith("/"):
+            supabase_url = supabase_url.rstrip("/")
+        if "/functions/" in supabase_url:
+            base_url = supabase_url.split("/functions/")[0]
+        elif supabase_url.startswith("https://") and ".supabase." in supabase_url:
+            # Derive base from host
+            host = supabase_url.split("/")[2]
+            base_url = f"https://{host}"
+        else:
+            base_url = supabase_url
+
+        # Perform REST delete on conversation_history
+        import urllib.parse
+
+        encoded = urllib.parse.quote(str(user_id), safe="")
+        rest_url = f"{base_url}/rest/v1/conversation_history"
+        delete_url = f"{rest_url}?user_id=eq.{encoded}"
+        headers = {"apikey": supabase_key, "Authorization": f"Bearer {supabase_key}"}
+        resp = requests.delete(delete_url, headers=headers, timeout=10)
+        success = resp.status_code in (200, 204)
+
+        # Attempt to write a deletion audit row (best-effort)
+        try:
+            audit_url = f"{base_url}/rest/v1/conversation_deletion_audit"
+            audit_headers = {
+                "Content-Type": "application/json",
+                "apikey": supabase_key,
+                "Authorization": f"Bearer {supabase_key}",
+                "Prefer": "return=representation",
+            }
+            audit_payload = [
+                {
+                    "user_id": user_id,
+                    "requested_by": st.session_state.get("user_id") if "user_id" in st.session_state else None,
+                    "method": "user-requested-via-ui",
+                    "details": {
+                        "delete_status": getattr(resp, "status_code", None),
+                        "delete_text": getattr(resp, "text", None),
+                    },
+                }
+            ]
+            requests.post(audit_url, headers=audit_headers, json=audit_payload, timeout=6)
+        except Exception:
+            # Swallow audit failures; do not block the main delete result
+            pass
+
+        if success:
+            return True, "Deleted server-side history successfully."
+        else:
+            return False, f"Supabase delete returned {resp.status_code}: {resp.text}"
+    except Exception as e:
+        return False, str(e)
+
+
+def render_main_app_safe(*args, **kwargs):
+    """Runtime-safe wrapper around render_main_app.
+
+    Catches exceptions raised during rendering, writes a full traceback to
+    `debug_runtime.log`, attempts to display a minimal error to the user,
+    and then re-raises the exception so host-level logs capture it as well.
+    """
+    try:
+        return render_main_app(*args, **kwargs)
+    except Exception as e:
+        import traceback
+        from pathlib import Path as _Path
+
+        tb = "".join(traceback.format_exception(type(e), e, e.__traceback__))
+        try:
+            _Path("debug_runtime.log").write_text(tb, encoding="utf-8")
+        except Exception:
+            # best-effort write
+            pass
+
+        try:
+            # If Streamlit is usable, show a short excerpt to the user
+            st.error("A runtime error occurred; details have been written to debug_runtime.log")
+            excerpt = "\n".join(tb.splitlines()[-12:])
+            st.markdown(f"<pre style='white-space:pre-wrap'>{excerpt}</pre>", unsafe_allow_html=True)
+        except Exception:
+            # If Streamlit can't render, print to stdout for host logs
+            print(tb)
+
+        # Re-raise so hosting environment also records the traceback
+        raise