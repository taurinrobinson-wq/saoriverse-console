{
  "experiencing + grief + joy + this": {
    "emotions": [
      "experiencing",
      "grief",
      "joy",
      "this"
    ],
    "intensity": 0.5,
    "context_words": [
      "profound"
    ],
<<<<<<< HEAD
    "frequency": 179,
    "first_seen": "2025-11-11T07:38:52.621256+00:00",
    "last_seen": "2025-11-20T19:24:39.560209+00:00"
=======
    "frequency": 59,
    "first_seen": "2025-11-11T07:38:52.621256+00:00",
    "last_seen": "2025-11-21T23:38:26.968875+00:00"
>>>>>>> 7da9dd6e
  },
  "grief + joy": {
    "emotions": [
      "joy",
      "grief"
    ],
    "intensity": 0.5,
    "context_words": [
      "profound"
    ],
<<<<<<< HEAD
    "frequency": 179,
    "first_seen": "2025-11-11T07:38:52.621272+00:00",
    "last_seen": "2025-11-20T19:24:39.560219+00:00"
=======
    "frequency": 59,
    "first_seen": "2025-11-11T07:38:52.621272+00:00",
    "last_seen": "2025-11-21T23:38:26.968888+00:00"
>>>>>>> 7da9dd6e
  },
  "ache + connection + flow": {
    "emotions": [
      "ache",
      "connection",
      "flow"
    ],
    "intensity": 0.5,
    "context_words": [
      "sacred"
    ],
<<<<<<< HEAD
    "frequency": 179,
    "first_seen": "2025-11-11T07:38:52.626633+00:00",
    "last_seen": "2025-11-20T19:24:39.560848+00:00"
=======
    "frequency": 59,
    "first_seen": "2025-11-11T07:38:52.626633+00:00",
    "last_seen": "2025-11-21T23:38:26.969621+00:00"
>>>>>>> 7da9dd6e
  },
  "clarity + overwhelmed + this": {
    "emotions": [
      "clarity",
      "overwhelmed",
      "this"
    ],
    "intensity": 0.5,
    "context_words": [],
<<<<<<< HEAD
    "frequency": 179,
    "first_seen": "2025-11-11T07:38:52.627265+00:00",
    "last_seen": "2025-11-20T19:24:39.561398+00:00"
=======
    "frequency": 59,
    "first_seen": "2025-11-11T07:38:52.627265+00:00",
    "last_seen": "2025-11-21T23:38:26.970249+00:00"
>>>>>>> 7da9dd6e
  },
  "feeling + joy + this": {
    "emotions": [
      "feeling",
      "joy",
      "this"
    ],
    "intensity": 0.5,
    "context_words": [],
<<<<<<< HEAD
    "frequency": 179,
    "first_seen": "2025-11-11T07:38:52.628377+00:00",
    "last_seen": "2025-11-20T19:24:39.562382+00:00"
=======
    "frequency": 59,
    "first_seen": "2025-11-11T07:38:52.628377+00:00",
    "last_seen": "2025-11-21T23:38:26.971346+00:00"
>>>>>>> 7da9dd6e
  },
  "flow + peace + stillness": {
    "emotions": [
      "flow",
      "peace",
      "stillness"
    ],
    "intensity": 0.5,
    "context_words": [
      "flowing"
    ],
<<<<<<< HEAD
    "frequency": 179,
    "first_seen": "2025-11-11T07:38:52.628949+00:00",
    "last_seen": "2025-11-20T19:24:39.563237+00:00"
=======
    "frequency": 59,
    "first_seen": "2025-11-11T07:38:52.628949+00:00",
    "last_seen": "2025-11-21T23:38:26.971955+00:00"
>>>>>>> 7da9dd6e
  },
  "flow + strength + touched + vulnerability + weakness": {
    "emotions": [
      "flow",
      "strength",
      "touched",
      "vulnerability",
      "weakness"
    ],
    "intensity": 0.5,
    "context_words": [],
<<<<<<< HEAD
    "frequency": 179,
    "first_seen": "2025-11-11T07:38:52.629580+00:00",
    "last_seen": "2025-11-20T19:24:39.563787+00:00"
=======
    "frequency": 59,
    "first_seen": "2025-11-11T07:38:52.629580+00:00",
    "last_seen": "2025-11-21T23:38:26.972523+00:00"
>>>>>>> 7da9dd6e
  }
}<|MERGE_RESOLUTION|>--- conflicted
+++ resolved
@@ -1,24 +1,18 @@
 {
   "experiencing + grief + joy + this": {
     "emotions": [
+      "joy",
+      "this",
       "experiencing",
-      "grief",
-      "joy",
-      "this"
+      "grief"
     ],
     "intensity": 0.5,
     "context_words": [
       "profound"
     ],
-<<<<<<< HEAD
-    "frequency": 179,
-    "first_seen": "2025-11-11T07:38:52.621256+00:00",
-    "last_seen": "2025-11-20T19:24:39.560209+00:00"
-=======
     "frequency": 59,
     "first_seen": "2025-11-11T07:38:52.621256+00:00",
     "last_seen": "2025-11-21T23:38:26.968875+00:00"
->>>>>>> 7da9dd6e
   },
   "grief + joy": {
     "emotions": [
@@ -29,15 +23,9 @@
     "context_words": [
       "profound"
     ],
-<<<<<<< HEAD
-    "frequency": 179,
-    "first_seen": "2025-11-11T07:38:52.621272+00:00",
-    "last_seen": "2025-11-20T19:24:39.560219+00:00"
-=======
     "frequency": 59,
     "first_seen": "2025-11-11T07:38:52.621272+00:00",
     "last_seen": "2025-11-21T23:38:26.968888+00:00"
->>>>>>> 7da9dd6e
   },
   "ache + connection + flow": {
     "emotions": [
@@ -49,90 +37,60 @@
     "context_words": [
       "sacred"
     ],
-<<<<<<< HEAD
-    "frequency": 179,
-    "first_seen": "2025-11-11T07:38:52.626633+00:00",
-    "last_seen": "2025-11-20T19:24:39.560848+00:00"
-=======
     "frequency": 59,
     "first_seen": "2025-11-11T07:38:52.626633+00:00",
     "last_seen": "2025-11-21T23:38:26.969621+00:00"
->>>>>>> 7da9dd6e
   },
   "clarity + overwhelmed + this": {
     "emotions": [
-      "clarity",
+      "this",
       "overwhelmed",
-      "this"
+      "clarity"
     ],
     "intensity": 0.5,
     "context_words": [],
-<<<<<<< HEAD
-    "frequency": 179,
-    "first_seen": "2025-11-11T07:38:52.627265+00:00",
-    "last_seen": "2025-11-20T19:24:39.561398+00:00"
-=======
     "frequency": 59,
     "first_seen": "2025-11-11T07:38:52.627265+00:00",
     "last_seen": "2025-11-21T23:38:26.970249+00:00"
->>>>>>> 7da9dd6e
   },
   "feeling + joy + this": {
     "emotions": [
-      "feeling",
       "joy",
-      "this"
+      "this",
+      "feeling"
     ],
     "intensity": 0.5,
     "context_words": [],
-<<<<<<< HEAD
-    "frequency": 179,
-    "first_seen": "2025-11-11T07:38:52.628377+00:00",
-    "last_seen": "2025-11-20T19:24:39.562382+00:00"
-=======
     "frequency": 59,
     "first_seen": "2025-11-11T07:38:52.628377+00:00",
     "last_seen": "2025-11-21T23:38:26.971346+00:00"
->>>>>>> 7da9dd6e
   },
   "flow + peace + stillness": {
     "emotions": [
+      "stillness",
       "flow",
-      "peace",
-      "stillness"
+      "peace"
     ],
     "intensity": 0.5,
     "context_words": [
       "flowing"
     ],
-<<<<<<< HEAD
-    "frequency": 179,
-    "first_seen": "2025-11-11T07:38:52.628949+00:00",
-    "last_seen": "2025-11-20T19:24:39.563237+00:00"
-=======
     "frequency": 59,
     "first_seen": "2025-11-11T07:38:52.628949+00:00",
     "last_seen": "2025-11-21T23:38:26.971955+00:00"
->>>>>>> 7da9dd6e
   },
   "flow + strength + touched + vulnerability + weakness": {
     "emotions": [
-      "flow",
-      "strength",
       "touched",
       "vulnerability",
+      "strength",
+      "flow",
       "weakness"
     ],
     "intensity": 0.5,
     "context_words": [],
-<<<<<<< HEAD
-    "frequency": 179,
-    "first_seen": "2025-11-11T07:38:52.629580+00:00",
-    "last_seen": "2025-11-20T19:24:39.563787+00:00"
-=======
     "frequency": 59,
     "first_seen": "2025-11-11T07:38:52.629580+00:00",
     "last_seen": "2025-11-21T23:38:26.972523+00:00"
->>>>>>> 7da9dd6e
   }
 }