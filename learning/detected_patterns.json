--- conflicted
+++ resolved
@@ -1,24 +1,18 @@
 {
   "experiencing + grief + joy + this": {
     "emotions": [
+      "this",
+      "grief",
       "joy",
-      "experiencing",
-      "grief",
-      "this"
+      "experiencing"
     ],
     "intensity": 0.5,
     "context_words": [
       "profound"
     ],
-<<<<<<< HEAD
-    "frequency": 5,
-    "first_seen": "2025-11-20T18:13:22.844202+00:00",
-    "last_seen": "2025-11-20T19:24:39.691690+00:00"
-=======
     "frequency": 49,
     "first_seen": "2025-11-11T07:49:24.212031+00:00",
     "last_seen": "2025-11-21T23:38:33.946853+00:00"
->>>>>>> 7da9dd6e
   },
   "grief + joy": {
     "emotions": [
@@ -29,110 +23,74 @@
     "context_words": [
       "profound"
     ],
-<<<<<<< HEAD
-    "frequency": 5,
-    "first_seen": "2025-11-20T18:13:22.844211+00:00",
-    "last_seen": "2025-11-20T19:24:39.691695+00:00"
-=======
     "frequency": 49,
     "first_seen": "2025-11-11T07:49:24.212075+00:00",
     "last_seen": "2025-11-21T23:38:33.946860+00:00"
->>>>>>> 7da9dd6e
   },
   "ache + connection + flow": {
     "emotions": [
+      "connection",
       "flow",
-      "ache",
-      "connection"
+      "ache"
     ],
     "intensity": 0.5,
     "context_words": [
       "sacred"
     ],
-<<<<<<< HEAD
-    "frequency": 5,
-    "first_seen": "2025-11-20T18:13:22.844728+00:00",
-    "last_seen": "2025-11-20T19:24:39.692377+00:00"
-=======
     "frequency": 49,
     "first_seen": "2025-11-11T07:49:24.214107+00:00",
     "last_seen": "2025-11-21T23:38:33.947534+00:00"
->>>>>>> 7da9dd6e
   },
   "clarity + overwhelmed + this": {
     "emotions": [
+      "this",
       "clarity",
-      "overwhelmed",
-      "this"
+      "overwhelmed"
     ],
     "intensity": 0.5,
     "context_words": [],
-<<<<<<< HEAD
-    "frequency": 5,
-    "first_seen": "2025-11-20T18:13:22.845210+00:00",
-    "last_seen": "2025-11-20T19:24:39.692975+00:00"
-=======
     "frequency": 49,
     "first_seen": "2025-11-11T07:49:24.253153+00:00",
     "last_seen": "2025-11-21T23:38:33.948141+00:00"
->>>>>>> 7da9dd6e
   },
   "feeling + joy + this": {
     "emotions": [
+      "this",
       "joy",
-      "feeling",
-      "this"
+      "feeling"
     ],
     "intensity": 0.5,
     "context_words": [],
-<<<<<<< HEAD
-    "frequency": 5,
-    "first_seen": "2025-11-20T18:13:22.846122+00:00",
-    "last_seen": "2025-11-20T19:24:39.694242+00:00"
-=======
     "frequency": 49,
     "first_seen": "2025-11-11T07:49:24.254403+00:00",
     "last_seen": "2025-11-21T23:38:33.949229+00:00"
->>>>>>> 7da9dd6e
   },
   "flow + peace + stillness": {
     "emotions": [
+      "peace",
       "flow",
-      "peace",
       "stillness"
     ],
     "intensity": 0.5,
     "context_words": [
       "flowing"
     ],
-<<<<<<< HEAD
-    "frequency": 5,
-    "first_seen": "2025-11-20T18:13:22.846594+00:00",
-    "last_seen": "2025-11-20T19:24:39.694850+00:00"
-=======
     "frequency": 49,
     "first_seen": "2025-11-11T07:49:24.254997+00:00",
     "last_seen": "2025-11-21T23:38:33.949802+00:00"
->>>>>>> 7da9dd6e
   },
   "flow + strength + touched + vulnerability + weakness": {
     "emotions": [
+      "touched",
+      "strength",
       "flow",
-      "weakness",
-      "touched",
       "vulnerability",
-      "strength"
+      "weakness"
     ],
     "intensity": 0.5,
     "context_words": [],
-<<<<<<< HEAD
-    "frequency": 5,
-    "first_seen": "2025-11-20T18:13:22.847187+00:00",
-    "last_seen": "2025-11-20T19:24:39.695517+00:00"
-=======
     "frequency": 49,
     "first_seen": "2025-11-11T07:49:24.255614+00:00",
     "last_seen": "2025-11-21T23:38:33.950425+00:00"
->>>>>>> 7da9dd6e
   }
 }