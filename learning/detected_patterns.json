--- conflicted
+++ resolved
@@ -10,15 +10,9 @@
     "context_words": [
       "profound"
     ],
-<<<<<<< HEAD
-    "frequency": 7,
-    "first_seen": "2025-11-20T18:13:22.844202+00:00",
-    "last_seen": "2025-11-24T17:31:05.839675+00:00"
-=======
     "frequency": 6,
     "first_seen": "2025-11-20T18:13:22.844202+00:00",
     "last_seen": "2025-11-24T21:35:21.945870+00:00"
->>>>>>> 2feb076e
   },
   "grief + joy": {
     "emotions": [
@@ -29,15 +23,9 @@
     "context_words": [
       "profound"
     ],
-<<<<<<< HEAD
-    "frequency": 7,
-    "first_seen": "2025-11-20T18:13:22.844211+00:00",
-    "last_seen": "2025-11-24T17:31:05.839681+00:00"
-=======
     "frequency": 6,
     "first_seen": "2025-11-20T18:13:22.844211+00:00",
     "last_seen": "2025-11-24T21:35:21.945877+00:00"
->>>>>>> 2feb076e
   },
   "ache + connection + flow": {
     "emotions": [
@@ -49,15 +37,9 @@
     "context_words": [
       "sacred"
     ],
-<<<<<<< HEAD
-    "frequency": 7,
-    "first_seen": "2025-11-20T18:13:22.844728+00:00",
-    "last_seen": "2025-11-24T17:31:05.840147+00:00"
-=======
     "frequency": 6,
     "first_seen": "2025-11-20T18:13:22.844728+00:00",
     "last_seen": "2025-11-24T21:35:21.946364+00:00"
->>>>>>> 2feb076e
   },
   "clarity + overwhelmed + this": {
     "emotions": [
@@ -67,15 +49,9 @@
     ],
     "intensity": 0.5,
     "context_words": [],
-<<<<<<< HEAD
-    "frequency": 7,
-    "first_seen": "2025-11-20T18:13:22.845210+00:00",
-    "last_seen": "2025-11-24T17:31:05.840560+00:00"
-=======
     "frequency": 6,
     "first_seen": "2025-11-20T18:13:22.845210+00:00",
     "last_seen": "2025-11-24T21:35:21.946781+00:00"
->>>>>>> 2feb076e
   },
   "feeling + joy + this": {
     "emotions": [
@@ -85,15 +61,9 @@
     ],
     "intensity": 0.5,
     "context_words": [],
-<<<<<<< HEAD
-    "frequency": 7,
-    "first_seen": "2025-11-20T18:13:22.846122+00:00",
-    "last_seen": "2025-11-24T17:31:05.841270+00:00"
-=======
     "frequency": 6,
     "first_seen": "2025-11-20T18:13:22.846122+00:00",
     "last_seen": "2025-11-24T21:35:21.948638+00:00"
->>>>>>> 2feb076e
   },
   "flow + peace + stillness": {
     "emotions": [
@@ -105,15 +75,9 @@
     "context_words": [
       "flowing"
     ],
-<<<<<<< HEAD
-    "frequency": 7,
-    "first_seen": "2025-11-20T18:13:22.846594+00:00",
-    "last_seen": "2025-11-24T17:31:05.841653+00:00"
-=======
     "frequency": 6,
     "first_seen": "2025-11-20T18:13:22.846594+00:00",
     "last_seen": "2025-11-24T21:35:21.949038+00:00"
->>>>>>> 2feb076e
   },
   "flow + strength + touched + vulnerability + weakness": {
     "emotions": [
@@ -125,14 +89,8 @@
     ],
     "intensity": 0.5,
     "context_words": [],
-<<<<<<< HEAD
-    "frequency": 7,
-    "first_seen": "2025-11-20T18:13:22.847187+00:00",
-    "last_seen": "2025-11-24T17:31:05.842136+00:00"
-=======
     "frequency": 6,
     "first_seen": "2025-11-20T18:13:22.847187+00:00",
     "last_seen": "2025-11-24T21:35:21.949444+00:00"
->>>>>>> 2feb076e
   }
 }