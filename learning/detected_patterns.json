{
  "experiencing + grief + joy + this": {
    "emotions": [
      "joy",
      "experiencing",
      "grief",
      "this"
    ],
    "intensity": 0.5,
    "context_words": [
      "profound"
    ],
    "frequency": 6,
    "first_seen": "2025-11-20T18:13:22.844202+00:00",
<<<<<<< HEAD
    "last_seen": "2025-11-21T20:42:23.719302+00:00"
=======
    "last_seen": "2025-11-24T21:35:21.945870+00:00"
>>>>>>> 2feb076e
  },
  "grief + joy": {
    "emotions": [
      "joy",
      "grief"
    ],
    "intensity": 0.5,
    "context_words": [
      "profound"
    ],
    "frequency": 6,
    "first_seen": "2025-11-20T18:13:22.844211+00:00",
<<<<<<< HEAD
    "last_seen": "2025-11-21T20:42:23.719308+00:00"
=======
    "last_seen": "2025-11-24T21:35:21.945877+00:00"
>>>>>>> 2feb076e
  },
  "ache + connection + flow": {
    "emotions": [
      "flow",
      "ache",
      "connection"
    ],
    "intensity": 0.5,
    "context_words": [
      "sacred"
    ],
    "frequency": 6,
    "first_seen": "2025-11-20T18:13:22.844728+00:00",
<<<<<<< HEAD
    "last_seen": "2025-11-21T20:42:23.719792+00:00"
=======
    "last_seen": "2025-11-24T21:35:21.946364+00:00"
>>>>>>> 2feb076e
  },
  "clarity + overwhelmed + this": {
    "emotions": [
      "clarity",
      "overwhelmed",
      "this"
    ],
    "intensity": 0.5,
    "context_words": [],
    "frequency": 6,
    "first_seen": "2025-11-20T18:13:22.845210+00:00",
<<<<<<< HEAD
    "last_seen": "2025-11-21T20:42:23.720182+00:00"
=======
    "last_seen": "2025-11-24T21:35:21.946781+00:00"
>>>>>>> 2feb076e
  },
  "feeling + joy + this": {
    "emotions": [
      "joy",
      "feeling",
      "this"
    ],
    "intensity": 0.5,
    "context_words": [],
    "frequency": 6,
    "first_seen": "2025-11-20T18:13:22.846122+00:00",
<<<<<<< HEAD
    "last_seen": "2025-11-21T20:42:23.722105+00:00"
=======
    "last_seen": "2025-11-24T21:35:21.948638+00:00"
>>>>>>> 2feb076e
  },
  "flow + peace + stillness": {
    "emotions": [
      "flow",
      "peace",
      "stillness"
    ],
    "intensity": 0.5,
    "context_words": [
      "flowing"
    ],
    "frequency": 6,
    "first_seen": "2025-11-20T18:13:22.846594+00:00",
<<<<<<< HEAD
    "last_seen": "2025-11-21T20:42:23.722480+00:00"
=======
    "last_seen": "2025-11-24T21:35:21.949038+00:00"
>>>>>>> 2feb076e
  },
  "flow + strength + touched + vulnerability + weakness": {
    "emotions": [
      "flow",
      "weakness",
      "touched",
      "vulnerability",
      "strength"
    ],
    "intensity": 0.5,
    "context_words": [],
    "frequency": 6,
    "first_seen": "2025-11-20T18:13:22.847187+00:00",
<<<<<<< HEAD
    "last_seen": "2025-11-21T20:42:23.722845+00:00"
=======
    "last_seen": "2025-11-24T21:35:21.949444+00:00"
>>>>>>> 2feb076e
  }
}<|MERGE_RESOLUTION|>--- conflicted
+++ resolved
@@ -12,11 +12,7 @@
     ],
     "frequency": 6,
     "first_seen": "2025-11-20T18:13:22.844202+00:00",
-<<<<<<< HEAD
-    "last_seen": "2025-11-21T20:42:23.719302+00:00"
-=======
     "last_seen": "2025-11-24T21:35:21.945870+00:00"
->>>>>>> 2feb076e
   },
   "grief + joy": {
     "emotions": [
@@ -29,11 +25,7 @@
     ],
     "frequency": 6,
     "first_seen": "2025-11-20T18:13:22.844211+00:00",
-<<<<<<< HEAD
-    "last_seen": "2025-11-21T20:42:23.719308+00:00"
-=======
     "last_seen": "2025-11-24T21:35:21.945877+00:00"
->>>>>>> 2feb076e
   },
   "ache + connection + flow": {
     "emotions": [
@@ -47,11 +39,7 @@
     ],
     "frequency": 6,
     "first_seen": "2025-11-20T18:13:22.844728+00:00",
-<<<<<<< HEAD
-    "last_seen": "2025-11-21T20:42:23.719792+00:00"
-=======
     "last_seen": "2025-11-24T21:35:21.946364+00:00"
->>>>>>> 2feb076e
   },
   "clarity + overwhelmed + this": {
     "emotions": [
@@ -63,11 +51,7 @@
     "context_words": [],
     "frequency": 6,
     "first_seen": "2025-11-20T18:13:22.845210+00:00",
-<<<<<<< HEAD
-    "last_seen": "2025-11-21T20:42:23.720182+00:00"
-=======
     "last_seen": "2025-11-24T21:35:21.946781+00:00"
->>>>>>> 2feb076e
   },
   "feeling + joy + this": {
     "emotions": [
@@ -79,11 +63,7 @@
     "context_words": [],
     "frequency": 6,
     "first_seen": "2025-11-20T18:13:22.846122+00:00",
-<<<<<<< HEAD
-    "last_seen": "2025-11-21T20:42:23.722105+00:00"
-=======
     "last_seen": "2025-11-24T21:35:21.948638+00:00"
->>>>>>> 2feb076e
   },
   "flow + peace + stillness": {
     "emotions": [
@@ -97,11 +77,7 @@
     ],
     "frequency": 6,
     "first_seen": "2025-11-20T18:13:22.846594+00:00",
-<<<<<<< HEAD
-    "last_seen": "2025-11-21T20:42:23.722480+00:00"
-=======
     "last_seen": "2025-11-24T21:35:21.949038+00:00"
->>>>>>> 2feb076e
   },
   "flow + strength + touched + vulnerability + weakness": {
     "emotions": [
@@ -115,10 +91,6 @@
     "context_words": [],
     "frequency": 6,
     "first_seen": "2025-11-20T18:13:22.847187+00:00",
-<<<<<<< HEAD
-    "last_seen": "2025-11-21T20:42:23.722845+00:00"
-=======
     "last_seen": "2025-11-24T21:35:21.949444+00:00"
->>>>>>> 2feb076e
   }
 }